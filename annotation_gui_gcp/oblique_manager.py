--- conflicted
+++ resolved
@@ -162,21 +162,5 @@
         x1 = np.max([px-win, 0])
         return x1, y1
 
-<<<<<<< HEAD
-if __name__ == "__main__":
-    import matplotlib.pyplot as plt
-
-    # show cached images
-    path = sys.argv[1]
-    # https://stackoverflow.com/questions/45720153/python-multiprocessing-error-attributeerror-module-main-has-no-attribute
-    __spec__ = None
-    image_manager = ObliqueManager(path)
-    image_manager.get_candidate_images(47.614, -122.34677)
-    for i, im in image_manager.image_cache.items():
-        plt.figure()
-        plt.imshow(im)
-        plt.show()
-=======
     def get_nearest_feature(self, image_name, x, y):
-        return None
->>>>>>> 78970fdf
+        return None