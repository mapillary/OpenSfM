--- conflicted
+++ resolved
@@ -11,20 +11,22 @@
 
 matplotlib.use("TkAgg")
 
+from cad_view import CadView
 from image_sequence_view import ImageSequenceView
 from orthophoto_view import OrthoPhotoView
-from cad_view import CadView
 
 FONT = "TkFixedFont"
 
 
 class Gui:
     def __init__(
-<<<<<<< HEAD
-        self, master, gcp_manager, image_manager, sequence_groups=(), ortho_paths=(), cad_path=None,
-=======
-        self, parent, gcp_manager, image_manager, sequence_groups=(), ortho_paths=()
->>>>>>> 5740b638
+        self,
+        parent,
+        gcp_manager,
+        image_manager,
+        sequence_groups=(),
+        ortho_paths=(),
+        cad_path=None,
     ):
         self.parent = parent
         self.gcp_manager = gcp_manager
@@ -40,13 +42,8 @@
         parent.bind_all("x", lambda event: self.toggle_sticky_zoom())
         parent.bind_all("a", lambda event: self.go_to_current_gcp())
         self.reconstruction_options = self.get_reconstruction_options()
-<<<<<<< HEAD
         self.create_ui(ortho_paths, cad_path)
-        master.lift()
-=======
-        self.create_ui(ortho_paths)
         parent.lift()
->>>>>>> 5740b638
 
         p_default_gcp = self.path + "/ground_control_points.json"
         if os.path.exists(p_default_gcp):
@@ -71,13 +68,8 @@
         options.append("None (3d-to-2d)")
         return options
 
-<<<<<<< HEAD
     def create_ui(self, ortho_paths, cad_path):
-        tools_frame = tk.Frame(self.master)
-=======
-    def create_ui(self, ortho_paths):
         tools_frame = tk.Frame(self.parent)
->>>>>>> 5740b638
         tools_frame.pack(side="left", expand=0, fill=tk.Y)
         self.create_tools(tools_frame)
         self.create_sequence_views(show_ortho_track=len(ortho_paths) > 0)
@@ -87,14 +79,10 @@
             k = v.current_image
             latlon = v.latlons[k]
             self.create_ortho_views(ortho_paths, latlon["lat"], latlon["lon"])
-<<<<<<< HEAD
 
         self.cad_view = CadView(self, cad_path) if cad_path else None
 
-        self.master.update_idletasks()
-=======
         self.parent.update_idletasks()
->>>>>>> 5740b638
         # self.arrange_ui_onerow()
 
     def rec_ix_changed(self, *args):
