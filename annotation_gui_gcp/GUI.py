import os
import random
import subprocess
import sys
import time
import tkinter as tk
from collections import defaultdict

import matplotlib
from opensfm import dataset

matplotlib.use("TkAgg")

<<<<<<< HEAD
from image_sequence_view import ImageSequenceView
from orthophoto_view import OrthoPhotoView
=======
from .image_sequence_view import ImageSequenceView
from .orthophoto_view import OrthoPhotoView
>>>>>>> 1b864bd5

FONT = "TkFixedFont"


class Gui:
    def __init__(
<<<<<<< HEAD
        self, master, gcp_manager, image_manager, sequence_groups=(), ortho_paths=[]
=======
        self, master, gcp_manager, image_manager, sequence_groups=(), ortho_paths=()
>>>>>>> 1b864bd5
    ):
        self.master = master
        self.gcp_manager = gcp_manager
        self.image_manager = image_manager
        self.curr_point = None
        self.quick_save_filename = None
        self.shot_std = {}
        self.sequence_groups = sequence_groups
        self.path = self.gcp_manager.path

        master.bind_all("q", lambda event: self.go_to_worst_gcp())
        master.bind_all("z", lambda event: self.toggle_zoom_all_views())
        master.bind_all("x", lambda event: self.toggle_sticky_zoom())
        master.bind_all("a", lambda event: self.go_to_current_gcp())
        self.get_reconstruction_options()
        self.create_ui(ortho_paths)
        master.lift()

        p_default_gcp = self.path + "/ground_control_points.json"
        if os.path.exists(p_default_gcp):
            self.load_gcps(p_default_gcp)
        self.load_analysis_results(0, 1)

    def get_reconstruction_options(self):
        p_recs = self.path + "/reconstruction.json"
        print(p_recs)
        if not os.path.exists(p_recs):
            return {}
        data = dataset.DataSet(self.path)
        recs = data.load_reconstruction()
        options = []
        for ix, rec in enumerate(recs):
            camcount = defaultdict(int)
            for shot in rec.shots.values():
                camcount[shot.camera.id] += 1
            str_repr = f"REC#{ix}: " + ", ".join(
                f"{k}({v})" for k, v in camcount.items()
            )
            options.append(str_repr)
        options.append("None (3d-to-2d)")
        self.reconstruction_options = options

    def create_ui(self, ortho_paths):
        tools_frame = tk.Frame(self.master)
        tools_frame.pack(side="left", expand=0, fill=tk.Y)
        self.create_tools(tools_frame)
        self.create_sequence_views(show_ortho_track=len(ortho_paths) > 0)
        self.ortho_views = []
        if ortho_paths:
            v = self.sequence_views[0]
            k = v.current_image
            latlon = v.latlons[k]
            self.create_ortho_views(ortho_paths, latlon["lat"], latlon["lon"])
        self.master.update_idletasks()
        # self.arrange_ui_onerow()

    def rec_ix_changed(self, *args):
        # Load analysis for the new reconstruction pair if it exists
        ix_a = self.reconstruction_options.index(self.rec_a.get())
        ix_b = self.reconstruction_options.index(self.rec_b.get())
        if ix_b == len(self.reconstruction_options) - 1:
            ix_b = None
        print(f"Loading analysis results for {self.rec_a.get()} vs {self.rec_b.get()}")
        self.load_analysis_results(ix_a, ix_b)
        for view in self.sequence_views:
            view.populate_image_list()

    def arrange_ui_onerow(self):
        master = self.master
        # Arrange views on the screen. All views on one single row
        w = master.winfo_width()
        h = master.winfo_height()
        master.geometry("%dx%d+%d+%d" % (w, h, 0, 0))
        x = master.winfo_rootx()
        y = master.winfo_rooty()
        x, y = 0, y + h
        screen_width = master.winfo_screenwidth()
        screen_height = master.winfo_screenheight()
        w = screen_width / len(self.sequence_views)
        h = screen_height - y
        for view in self.sequence_views:
            view.window.geometry("%dx%d+%d+%d" % (w, h, x, y))
            x += w

    def create_tools(self, master):
        width = 15
        gcp_list_frame = tk.Frame(master)
        gcp_list_frame.pack(side="top", fill=tk.BOTH, expand=1)

        self.gcp_list = tk.StringVar()
        self.gcp_list_box = tk.Listbox(
            gcp_list_frame,
            font=FONT,
            width=width,
            selectmode="browse",
            listvariable=self.gcp_list,
        )
        self.gcp_list_box.pack(side="left", expand=True, fill=tk.BOTH)
        self.gcp_list_box.bind("<<ListboxSelect>>", self.onclick_gcp_list)

        plus_minus_frame = tk.Frame(master)
        plus_minus_frame.pack(side="top")
        add_button = tk.Button(plus_minus_frame, text="Add GCP", command=self.add_gcp)
        add_button.pack(side="left")
        remove_button = tk.Button(
            plus_minus_frame, text="Remove GCP", command=self.remove_gcp
        )
        remove_button.pack(side="left")

        self.sticky_zoom = tk.BooleanVar(value=False)
        button = tk.Checkbutton(master, text="Sticky zoom (x)", var=self.sticky_zoom)
        button.pack(side="top")

        self.show_gcp_names = tk.BooleanVar(value=False)
        button = tk.Checkbutton(master, text="Show GCP names", var=self.show_gcp_names)
        button.pack(side="top")

        txt = tk.Label(master, text="Analysis")
        txt.pack(side="top")
        analysis_frame = tk.Frame(master)
        analysis_frame.pack(side="top")

        options = self.reconstruction_options
        self.rec_a = tk.StringVar(master)
        self.rec_a.set(options[0])
        self.rec_a.trace("w", self.rec_ix_changed)
        w = tk.OptionMenu(analysis_frame, self.rec_a, *options[:-1])
        w.pack(side="top", fill=tk.X)
        w.config(width=width)

        self.rec_b = tk.StringVar(master)
        self.rec_b.set(options[1])
        self.rec_b.trace("w", self.rec_ix_changed)
        w = tk.OptionMenu(analysis_frame, self.rec_b, *options)
        w.pack(side="top", fill=tk.X)
        w.config(width=width)

        analysis_buttons_frame = tk.Frame(analysis_frame)
        analysis_buttons_frame.pack(side="top")
        button = tk.Button(
            analysis_buttons_frame, text="Fast", command=self.analyze_fast
        )
        button.pack(side="left")
        button = tk.Button(analysis_buttons_frame, text="Full", command=self.analyze)
        button.pack(side="right")

        io_frame = tk.Frame(master)
        io_frame.pack(side="top")
        button = tk.Button(io_frame, text="Load", command=self.load_gcps)
        button.pack(side="left")
        button = tk.Button(io_frame, text="Save", command=self.save_gcps)
        button.pack(side="left")
        button = tk.Button(io_frame, text="Save As", command=self.save_gcps_as)
        button.pack(side="left")

    def create_ortho_views(self, ortho_paths, lat, lon):
        for ortho_p in ortho_paths:
            v = OrthoPhotoView(
                self,
                ortho_p,
                init_lat=lat,
                init_lon=lon,
                is_geo_reference=ortho_p is ortho_paths[0],
            )
            self.ortho_views.append(v)

    def create_sequence_views(self, show_ortho_track):
        self.sequence_views = []
        for sequence_key, image_keys in self.image_manager.seqs.items():
            v = ImageSequenceView(self, sequence_key, image_keys, show_ortho_track)
            self.sequence_views.append(v)

    def analyze_fast(self):
        self.analyze(fast=True)

    def analyze(self, fast=False):
        t = time.time() - os.path.getmtime(self.path + "/ground_control_points.json")
        ix_a = self.reconstruction_options.index(self.rec_a.get())
        ix_b = self.reconstruction_options.index(self.rec_b.get())
        if ix_a == ix_b:
            print(
                "Please select different reconstructions in the drop-down menus"
                " before running the analysis"
            )
            return
        if t > 30:
            print(
                "Please save to ground_control_points.json before running the analysis"
            )
            return

        args = [
            sys.executable,
            os.path.dirname(__file__) + "/run_ba.py",
            self.path,
            "--rec_a",
            str(ix_a),
        ]
        if ix_b < len(self.reconstruction_options) - 1:
            args.extend(("--rec_b", str(ix_b)))
        else:
            ix_b = None

        if fast:
            args.extend(["--fast"])

        # Call the run_ba script
        subprocess.run(args)

        # Load the results
        self.load_analysis_results(ix_a, ix_b)
        for view in self.sequence_views:
            view.populate_image_list()

        print("Done analyzing")

    def load_analysis_results(self, ix_a, ix_b):
        self.load_shot_std(f"{self.path}/shots_std_{ix_a}x{ix_b}.csv")
        p_gcp_errors = f"{self.path}/gcp_reprojections_{ix_a}x{ix_b}.json"
        self.gcp_manager.load_gcp_reprojections(p_gcp_errors)

    def load_shot_std(self, path):
        self.shot_std = {}
        if os.path.isfile(path):
            with open(path, "r") as f:
                for line in f:
                    shot, std = line[:-1].split(",")
                    self.shot_std[shot] = float(std)

    def load_gcps(self, filename=None):
        if filename is None:
            filename = tk.filedialog.askopenfilename(
                title="Open GCP file",
                initialdir=self.path,
                filetypes=(("JSON files", "*.json"), ("all files", "*.*")),
            )
        if filename is None:
            return
        self.quick_save_filename = filename
        self.gcp_manager.load_from_file(filename)
        for view in self.sequence_views:
            view.display_points()
            view.populate_image_list()
        self.populate_gcp_list()

    def add_gcp(self):
        self.curr_point = self.gcp_manager.add_point()
        self.populate_gcp_list()
        return self.curr_point

    def toggle_sticky_zoom(self):
        if self.sticky_zoom.get():
            self.sticky_zoom.set(False)
        else:
            self.sticky_zoom.set(True)

    def toggle_zoom_all_views(self):
        # Zoom in/out on every view, centered on the location of the current GCP
        if self.curr_point is None:
            return
        any_zoomed_in = any(view.zoomed_in for view in self.sequence_views)
        for view in self.sequence_views:
            if any_zoomed_in:
                view.zoom_out()
            else:
                for projection in self.gcp_manager.points[self.curr_point]:
                    if projection["shot_id"] == view.current_image:
                        x, y = projection["projection"]
                        view.zoom_in(x, y)
                        break
            view.canvas.draw_idle()

    def populate_gcp_list(self):
        self.update_gcp_list_text()
        self.update_gcp_list_highlight()
        self.master.update_idletasks()

    def update_gcp_list_text(self):
        if not self.gcp_manager.points:
            return
        items = []
        n_digits = max(len(str(len(v))) for v in self.gcp_manager.points.values())
        for point_id in sorted(self.gcp_manager.points):
            n_annotations = len(self.gcp_manager.points[point_id])
            txt = "{:0{n}} {}".format(n_annotations, point_id, n=n_digits)
            items.append(txt)
        self.gcp_list.set(items)

    def update_gcp_list_highlight(self):
        if not self.curr_point:
            return
        defaultbg = self.master.cget("bg")
        for ix, point_id in enumerate(sorted(self.gcp_manager.points)):
            bg = "green" if self.curr_point == point_id else defaultbg
            self.gcp_list_box.itemconfig(ix, bg=bg)

    def remove_gcp(self):
        to_be_removed_point = self.curr_point
        if not to_be_removed_point:
            return
        self.curr_point = None

        self.gcp_manager.remove_gcp(to_be_removed_point)
        for view in self.sequence_views:
            view.display_points()

        self.populate_gcp_list()

    def onclick_gcp_list(self, event):
        widget = event.widget
        selection = widget.curselection()
        if not selection:
            return
        value = widget.get(int(selection[0]))
        if value == "none":
            self.curr_point = None
        else:
            self.curr_point = value.split(" ")[1]

        for view in self.sequence_views:
            view.display_points()
            if self.curr_point:
                view.highlight_gcp_reprojection(self.curr_point, zoom=False)

        self.update_gcp_list_highlight()

    def save_gcps(self):
        if self.quick_save_filename is None:
            self.save_gcps_as()
        else:
            self.gcp_manager.write_to_file(self.quick_save_filename)
            parent = os.path.dirname(self.quick_save_filename)
            dirname = os.path.basename(parent)
            self.gcp_manager.write_to_file(os.path.join(parent, dirname + ".json"))

    def save_gcps_as(self):
        filename = tk.filedialog.asksaveasfilename(
            initialfile="ground_control_points.json",
            title="Save GCP file",
            initialdir=self.path,
            defaultextension=".json",
        )
        if filename is None:
            return
        else:
            self.quick_save_filename = filename
            return self.save_gcps()

    def go_to_current_gcp(self):
        """
        Jumps to the currently selected GCP in all views where it was not visible
        """
        if not self.curr_point:
            return
        shots_gcp_seen = {
            p["shot_id"] for p in self.gcp_manager.points[self.curr_point]
        }
        for view in self.sequence_views:
            shots_gcp_seen_this_view = list(
                shots_gcp_seen.intersection(view.images_in_list)
            )
            if (
                len(shots_gcp_seen_this_view) > 0
                and view.current_image not in shots_gcp_seen
            ):
                target_shot = random.choice(shots_gcp_seen_this_view)
                view.bring_new_image(target_shot)

    def go_to_worst_gcp(self):
        if len(self.gcp_manager.gcp_reprojections) == 0:
            print("No GCP reprojections available. Can't jump to worst GCP")
            return
        worst_gcp = self.gcp_manager.compute_gcp_errors()[0]
        if worst_gcp is None:
            return

        self.curr_point = worst_gcp
        self.gcp_list_box.selection_clear(0, "end")
        for ix, gcp_id in enumerate(self.gcp_list_box.get(0, "end")):
            if worst_gcp in gcp_id:
                self.gcp_list_box.selection_set(ix)
                break

        for view in self.sequence_views:
            # Get the shot with worst reprojection error that in this view
            shot_worst_gcp = self.gcp_manager.shot_with_max_gcp_error(
                view.images_in_list, worst_gcp
            )
            if shot_worst_gcp:
                view.bring_new_image(shot_worst_gcp)

    def clear_latlon_sources(self, view):
        # The user has activated the 'Track this' checkbox in some view
        for v in self.sequence_views + self.ortho_views:
            if v is not view:
                v.is_latlon_source.set(False)

    def refocus_overhead_views(self, lat, lon):
        for view in self.ortho_views:
            view.refocus(lat, lon)<|MERGE_RESOLUTION|>--- conflicted
+++ resolved
@@ -11,24 +11,15 @@
 
 matplotlib.use("TkAgg")
 
-<<<<<<< HEAD
-from image_sequence_view import ImageSequenceView
-from orthophoto_view import OrthoPhotoView
-=======
 from .image_sequence_view import ImageSequenceView
 from .orthophoto_view import OrthoPhotoView
->>>>>>> 1b864bd5
 
 FONT = "TkFixedFont"
 
 
 class Gui:
     def __init__(
-<<<<<<< HEAD
-        self, master, gcp_manager, image_manager, sequence_groups=(), ortho_paths=[]
-=======
         self, master, gcp_manager, image_manager, sequence_groups=(), ortho_paths=()
->>>>>>> 1b864bd5
     ):
         self.master = master
         self.gcp_manager = gcp_manager
