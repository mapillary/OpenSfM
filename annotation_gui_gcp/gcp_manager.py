--- conflicted
+++ resolved
@@ -98,11 +98,8 @@
         self.points[new_id] = []
         return new_id
 
-<<<<<<< HEAD
-    def add_point_observation(self, point_id, shot_id, projection, latlon=None, oblique_coords=None):
-=======
-    def add_point_observation(self, point_id, shot_id, projection, latlon=None, alt=None):
->>>>>>> d1a48658
+
+    def add_point_observation(self, point_id, shot_id, projection, latlon=None, oblique_coords=None, alt=None):
         if not self.point_exists(point_id):
             raise ValueError(
                 f"ERROR: trying to modify a non-existing point {point_id}")
@@ -112,7 +109,7 @@
                 "latitude": latlon[0],
                 "longitude": latlon[1],
             }
-<<<<<<< HEAD
+
         if oblique_coords:
             self.points[point_id].append(
                 {
@@ -121,25 +118,22 @@
                     "source_xy": oblique_coords
                 }
             )
+            if alt:
+                self.alt[point_id] = {
+                    "altitude": alt
+                }
         else:
+            if alt:
+                self.alt[point_id] = {
+                    "altitude": alt
+                }
             self.points[point_id].append(
                 {
                     "shot_id": shot_id,
                     "projection": projection,
                 }
             )
-=======
-        if alt:
-            self.alt[point_id] = {
-                "altitude": alt
-            }
-        self.points[point_id].append(
-            {
-                "shot_id": shot_id,
-                "projection": projection,
-            }
-        )
->>>>>>> d1a48658
+
 
     def compute_gcp_errors(self):
         error_avg = {}
