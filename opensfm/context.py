import logging
import os
import vmem
import sys
from typing import Optional

import cv2
from joblib import Parallel, delayed, parallel_backend


logger = logging.getLogger(__name__)


abspath = os.path.dirname(os.path.realpath(__file__))
SENSOR = os.path.join(abspath, "data", "sensor_data.json")
BOW_PATH = os.path.join(abspath, "data", "bow")


# Handle different OpenCV versions
OPENCV5 = int(cv2.__version__.split(".")[0]) >= 5
OPENCV4 = int(cv2.__version__.split(".")[0]) >= 4
OPENCV44 = (
    int(cv2.__version__.split(".")[0]) == 4 and int(cv2.__version__.split(".")[1]) >= 4
)
OPENCV3 = int(cv2.__version__.split(".")[0]) >= 3

if hasattr(cv2, "flann_Index"):
    flann_Index = cv2.flann_Index
elif hasattr(cv2, "flann") and hasattr(cv2.flann, "Index"):
    flann_Index = cv2.flann.Index
else:
    logger.warning("Unable to find flann Index")
    flann_Index = None


# Parallel processes
def parallel_map(func, args, num_proc, max_batch_size=1):
    """Run function for all arguments using multiple processes."""
    # De-activate/Restore any inner OpenCV threading
    threads_used = cv2.getNumThreads()
    cv2.setNumThreads(0)

    num_proc = min(num_proc, len(args))
    if num_proc <= 1:
        res = list(map(func, args))
    else:
        with parallel_backend("threading", n_jobs=num_proc):
            batch_size = max(1, int(len(args) / (num_proc * 2)))
            batch_size = (
                min(batch_size, max_batch_size) if max_batch_size else batch_size
            )
            res = Parallel(batch_size=batch_size)(delayed(func)(arg) for arg in args)

    cv2.setNumThreads(threads_used)
    return res


<<<<<<< HEAD
def memory_available():
    """Available memory in MB."""
    return vmem.virtual_memory().available / 1024 / 1024
=======
# Memory usage
if sys.platform == "darwin":
    rusage_unit = 1
else:
    rusage_unit = 1024


def memory_available() -> Optional[int]:
    """Available memory in MB.

    Only works on linux and returns None otherwise.
    """
    with os.popen("free -t -m") as fp:
        lines = fp.readlines()
    if not lines:
        return None
    available_mem = int(lines[1].split()[6])
    return available_mem
>>>>>>> 3ea644ec


def processes_that_fit_in_memory(desired: int, per_process: int) -> int:
    """Amount of parallel BoW process that fit in memory."""
    available_mem = memory_available()
    if available_mem is not None:
        fittable = max(1, int(available_mem / per_process))
        return min(desired, fittable)
    else:
        return desired


def current_memory_usage():
    return vmem.virtual_memory().used / 1024<|MERGE_RESOLUTION|>--- conflicted
+++ resolved
@@ -55,11 +55,6 @@
     return res
 
 
-<<<<<<< HEAD
-def memory_available():
-    """Available memory in MB."""
-    return vmem.virtual_memory().available / 1024 / 1024
-=======
 # Memory usage
 if sys.platform == "darwin":
     rusage_unit = 1
@@ -78,7 +73,6 @@
         return None
     available_mem = int(lines[1].split()[6])
     return available_mem
->>>>>>> 3ea644ec
 
 
 def processes_that_fit_in_memory(desired: int, per_process: int) -> int:
