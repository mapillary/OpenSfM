--- conflicted
+++ resolved
@@ -506,8 +506,6 @@
                          [0, 0, 1.0]])
 
 
-<<<<<<< HEAD
-=======
 class FisheyeExtendedCamera(Camera):
     """Define a fisheye camera using full OpenCV model.
 
@@ -628,7 +626,6 @@
         return np.dot(normalized_to_pixel, self.get_K())
 
 
->>>>>>> 720ed4f2
 class DualCamera(Camera):
     """Define a camera that seamlessly transition
         between fisheye and perspective camera.
@@ -861,11 +858,7 @@
                                    1.2042133903991235]
     metadata.accelerometer.value = [0.1, 0.9, 0.0]
     metadata.compass_angle.value = 270.0
-<<<<<<< HEAD
-    metadata.compass_accuracy.value = 15.0 
-=======
     metadata.compass_accuracy.value = 15.0
->>>>>>> 720ed4f2
     metadata.sequence_key.value = 'a_sequence_key'
 
     # Instantiate shots
@@ -958,11 +951,8 @@
     ]
     if context.OPENCV3:
         cameras.append(_get_fisheye_camera())
-<<<<<<< HEAD
-=======
         cameras.append(_get_fisheye_opencv_camera())
 
->>>>>>> 720ed4f2
     rec = types.Reconstruction()
     for id, pair in enumerate(cameras):
         # only use the cpp cam since the Python cam is only used for testing
@@ -1066,8 +1056,6 @@
         camera.focal, camera.k1, camera.k2)
     camera_cpp.width = camera.width
     camera_cpp.height = camera.height
-<<<<<<< HEAD
-=======
     return camera, camera_cpp
 
 
@@ -1087,7 +1075,6 @@
         camera.focal_x, camera.focal_y / camera.focal_x,
         [camera.c_x, camera.c_y],
         [camera.k1, camera.k2, camera.k3, camera.k4])
->>>>>>> 720ed4f2
     return camera, camera_cpp
 
 
@@ -1208,11 +1195,7 @@
     p6 = pygeometry.Pose()
     p6.set_from_cam_to_world(r_wc, T_wc[0:3, 3])
     _helper_pose_equal_to_T(p6, T_cw)
-<<<<<<< HEAD
-    
-=======
-
->>>>>>> 720ed4f2
+
     # set rotation, translation
     p7 = pygeometry.Pose()
     p7.rotation = r_cw
