import numpy as np
import networkx as nx

from opensfm import reconstruction
from opensfm import multiview
from opensfm import config
from opensfm import types
from opensfm import pysfm
from opensfm.synthetic_data import synthetic_scene


def test_corresponding_tracks():
    t1 = {1: pysfm.Observation(1.0, 1.0, 1.0, 0, 0, 0, 1)}
    t2 = {1: pysfm.Observation(1.0, 1.0, 1.0, 0, 0, 0, 2)}

    correspondences = reconstruction.corresponding_tracks(t1, t2)
    assert len(correspondences) == 0

    t1 = {1: pysfm.Observation(1.0, 1.0, 1.0, 0, 0, 0, 3)}
    t2 = {2: pysfm.Observation(1.0, 1.0, 1.0, 0, 0, 0, 3)}

    correspondences = reconstruction.corresponding_tracks(t1, t2)
    assert len(correspondences) == 1
    assert correspondences[0] == (1, 2)

    t1 = {1: pysfm.Observation(1.0, 1.0, 1.0, 0, 0, 0, 3),
          2: pysfm.Observation(1.0, 1.0, 1.0, 0, 0, 0, 4)}
    t2 = {1: pysfm.Observation(1.0, 1.0, 1.0, 0, 0, 0, 4),
          2: pysfm.Observation(1.0, 1.0, 1.0, 0, 0, 0, 5)}

    correspondences = reconstruction.corresponding_tracks(t1, t2)
    assert len(correspondences) == 1
    assert correspondences[0] == (2, 1)

    t1 = {1: pysfm.Observation(1.0, 1.0, 1.0, 0, 0, 0, 5),
          2: pysfm.Observation(1.0, 1.0, 1.0, 0, 0, 0, 6)}
    t2 = {3: pysfm.Observation(1.0, 1.0, 1.0, 0, 0, 0, 5),
          4: pysfm.Observation(1.0, 1.0, 1.0, 0, 0, 0, 6)}

    correspondences = reconstruction.corresponding_tracks(t1, t2)
    correspondences.sort(key=lambda c: c[0] + c[1])
    assert len(correspondences) == 2
    assert correspondences[0] == (1, 3)
    assert correspondences[1] == (2, 4)


def copy_cluster_points(cluster, tracks_manager, points, noise):
    for shot in cluster.shots:
        for point in tracks_manager.get_shot_observations(shot):
            base = points[point]
            coordinates = base.coordinates+np.random.rand()*noise
<<<<<<< HEAD
            cluster.create_point(base.id, coordinates)
=======
            if base.id not in cluster.points:
                cluster.create_point(base.id, coordinates)
>>>>>>> 720ed4f2
    return cluster


def split_synthetic_reconstruction(scene, tracks_manager,
                                   cluster_size,
                                   point_noise):
    cluster1 = types.Reconstruction()
    cluster2 = types.Reconstruction()
    cluster1.cameras = scene.cameras
    cluster2.cameras = scene.cameras
    for (i, shot) in zip(range(len(scene.shots)),
                         scene.shots.values()):
        if(i >= cluster_size):
            cluster2.add_shot(shot)
        if(i <= cluster_size):
            cluster1.add_shot(shot)

    cluster1 = copy_cluster_points(
        cluster1, tracks_manager, scene.points,
        point_noise)
    cluster2 = copy_cluster_points(
        cluster2, tracks_manager, scene.points,
        point_noise)
    return cluster1, cluster2


def move_and_scale_cluster(cluster):
    scale = np.random.rand(1)
    translation = np.random.rand(3)
    for point in cluster.points.values():
        point.coordinates = scale*point.coordinates + translation
    return cluster, translation, scale


def test_absolute_pose_generalized_shot(scene_synthetic_cube):
    """Whole reconstruction resection (generalized pose) on a toy
    reconstruction with 0.01 meter point noise and zero outliers."""
    noise = 0.01
    parameters = config.default_config()
    scene, tracks_manager = scene_synthetic_cube
    cluster1, cluster2 = split_synthetic_reconstruction(
        scene, tracks_manager, 3, noise)
    cluster2, translation, scale = move_and_scale_cluster(cluster2)

    status, T, inliers = reconstruction.\
        resect_reconstruction(cluster1, cluster2,
                              tracks_manager, tracks_manager,
                              2*noise,
                              parameters['resection_min_inliers'])

    assert status is True
    s, A, b = multiview.decompose_similarity_transform(T)
    np.testing.assert_almost_equal(scale, s, 2)
    np.testing.assert_almost_equal(np.eye(3), A, 2)
    np.testing.assert_almost_equal(translation, b, 2)<|MERGE_RESOLUTION|>--- conflicted
+++ resolved
@@ -49,12 +49,8 @@
         for point in tracks_manager.get_shot_observations(shot):
             base = points[point]
             coordinates = base.coordinates+np.random.rand()*noise
-<<<<<<< HEAD
-            cluster.create_point(base.id, coordinates)
-=======
             if base.id not in cluster.points:
                 cluster.create_point(base.id, coordinates)
->>>>>>> 720ed4f2
     return cluster
 
 
