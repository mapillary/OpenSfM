import logging

import cv2
import networkx as nx
import numpy as np
from six import iteritems

from opensfm import dataset
from opensfm import features
from opensfm import log
from opensfm import transformations as tf
from opensfm import types
from opensfm import pysfm
from opensfm import pygeometry
from opensfm.context import parallel_map


logger = logging.getLogger(__name__)


class Command:
    name = 'undistort'
    help = "Save radially undistorted images"

    def add_arguments(self, parser):
        parser.add_argument(
            'dataset',
            help='dataset to process',
        )
        parser.add_argument(
            '--reconstruction',
            help='reconstruction to undistort',
        )
        parser.add_argument(
            '--reconstruction-index',
            help='index of the reconstruction component to undistort',
            type=int,
            default=0,
        )
        parser.add_argument(
            '--tracks',
            help='tracks graph of the reconstruction',
        )
        parser.add_argument(
            '--output',
            help='output folder',
            default='undistorted',
        )

    def run(self, args):
        data = dataset.DataSet(args.dataset)
        udata = dataset.UndistortedDataSet(data, args.output)
        reconstructions = data.load_reconstruction(args.reconstruction)
        if data.tracks_exists(args.tracks):
            tracks_manager = data.load_tracks_manager(args.tracks)
        else:
            tracks_manager = None

        if reconstructions:
            r = reconstructions[args.reconstruction_index]
            self.undistort_reconstruction(tracks_manager, r, data, udata)

    def undistort_reconstruction(self, tracks_manager, reconstruction, data, udata):
        urec = types.Reconstruction()
        urec.points = reconstruction.points
        utracks_manager = pysfm.TracksManager()
        logger.debug('Undistorting the reconstruction')
        undistorted_shots = {}
        for shot in reconstruction.shots.values():
            if shot.camera.projection_type == 'perspective':
                camera = perspective_camera_from_perspective(shot.camera)
                urec.add_camera(camera)
                subshots = [get_shot_with_different_camera(urec, shot, camera)]
            elif shot.camera.projection_type == 'brown':
                camera = perspective_camera_from_brown(shot.camera)
                urec.add_camera(camera)
                subshots = [get_shot_with_different_camera(urec, shot, camera)]
<<<<<<< HEAD
            elif shot.camera.projection_type == 'fisheye':
=======
            elif shot.camera.projection_type in ['fisheye', 'fisheye_opencv']:
>>>>>>> 720ed4f2
                camera = perspective_camera_from_fisheye(shot.camera)
                urec.add_camera(camera)
                subshots = [get_shot_with_different_camera(urec, shot, camera)]
            elif shot.camera.projection_type in ['equirectangular', 'spherical']:
                subshot_width = int(data.config['depthmap_resolution'])
                subshots = perspective_views_of_a_panorama(shot, subshot_width, urec)

            for subshot in subshots:
                if tracks_manager:
                    add_subshot_tracks(tracks_manager, utracks_manager, shot, subshot)
            undistorted_shots[shot.id] = subshots

        udata.save_undistorted_reconstruction([urec])
        if tracks_manager:
            udata.save_undistorted_tracks_manager(utracks_manager)

        arguments = []
        for shot in reconstruction.shots.values():
            arguments.append((shot, undistorted_shots[shot.id], data, udata))

        processes = data.config['processes']
        parallel_map(undistort_image_and_masks, arguments, processes)


def undistort_image_and_masks(arguments):
    shot, undistorted_shots, data, udata = arguments
    log.setup()
    logger.debug('Undistorting image {}'.format(shot.id))

    # Undistort image
    image = data.load_image(shot.id, unchanged=True, anydepth=True)
    if image is not None:
        max_size = data.config['undistorted_image_max_size']
        undistorted = undistort_image(shot, undistorted_shots, image,
                                      cv2.INTER_AREA, max_size)
        for k, v in undistorted.items():
            udata.save_undistorted_image(k, v)

    # Undistort mask
    mask = data.load_mask(shot.id)
    if mask is not None:
        undistorted = undistort_image(shot, undistorted_shots, mask,
                                      cv2.INTER_NEAREST, 1e9)
        for k, v in undistorted.items():
            udata.save_undistorted_mask(k, v)

    # Undistort segmentation
    segmentation = data.load_segmentation(shot.id)
    if segmentation is not None:
        undistorted = undistort_image(shot, undistorted_shots, segmentation,
                                      cv2.INTER_NEAREST, 1e9)
        for k, v in undistorted.items():
            udata.save_undistorted_segmentation(k, v)

    # Undistort detections
    detection = data.load_detection(shot.id)
    if detection is not None:
        undistorted = undistort_image(shot, undistorted_shots, detection,
                                      cv2.INTER_NEAREST, 1e9)
        for k, v in undistorted.items():
            udata.save_undistorted_detection(k, v)


def undistort_image(shot, undistorted_shots, original, interpolation,
                    max_size):
    """Undistort an image into a set of undistorted ones.

    Args:
        shot: the distorted shot
        undistorted_shots: the set of undistorted shots covering the
            distorted shot field of view. That is 1 for most camera
            types and 6 for equirectangular cameras.
        original: the original distorted image array.
        interpolation: the opencv interpolation flag to use.
        max_size: maximum size of the undistorted image.
    """
    if original is None:
        return

    projection_type = shot.camera.projection_type
    if projection_type in ['perspective', 'brown', 'fisheye', 'fisheye_opencv']:
        new_camera = undistorted_shots[0].camera
        height, width = original.shape[:2]
        map1, map2 = pygeometry.compute_camera_mapping(shot.camera, new_camera, width, height)
        undistorted = cv2.remap(original, map1, map2, interpolation)
        return {shot.id: scale_image(undistorted, max_size)}
    elif projection_type in ['equirectangular', 'spherical']:
        subshot_width = undistorted_shots[0].camera.width
        width = 4 * subshot_width
        height = width // 2
        image = cv2.resize(original, (width, height), interpolation=interpolation)
        mint = cv2.INTER_LINEAR if interpolation == cv2.INTER_AREA else interpolation
        res = {}
        for subshot in undistorted_shots:
            undistorted = render_perspective_view_of_a_panorama(
                image, shot, subshot, mint)
            res[subshot.id] = scale_image(undistorted, max_size)
        return res
    else:
        raise NotImplementedError(
            'Undistort not implemented for projection type: {}'.format(
                shot.camera.projection_type))


def scale_image(image, max_size):
    """Scale an image not to exceed max_size."""
    height, width = image.shape[:2]
    factor = max_size / float(max(height, width))
    if factor >= 1:
        return image
    width = int(round(width * factor))
    height = int(round(height * factor))
    return cv2.resize(image, (width, height), interpolation=cv2.INTER_NEAREST)


def get_shot_with_different_camera(urec, shot, camera):
    new_shot = urec.create_shot(shot.id, shot.camera.id, shot.pose)
    new_shot.metadata = shot.metadata
    return new_shot


def perspective_camera_from_perspective(distorted):
    """Create an undistorted camera from a distorted."""
    camera = pygeometry.Camera.create_perspective(distorted.focal, 0.0, 0.0)
    camera.id = distorted.id
    camera.width = distorted.width
    camera.height = distorted.height
    return camera


def perspective_camera_from_brown(brown):
    """Create a perspective camera from a Brown camera."""
    camera = pygeometry.Camera.create_perspective(
        brown.focal * (1 + brown.aspect_ratio) / 2.0, 0.0, 0.0)
    camera.id = brown.id
    camera.width = brown.width
    camera.height = brown.height
    return camera


def perspective_camera_from_fisheye(fisheye):
    """Create a perspective camera from a fisheye."""
    camera = pygeometry.Camera.create_perspective(fisheye.focal, 0.0, 0.0)
    camera.id = fisheye.id
    camera.width = fisheye.width
    camera.height = fisheye.height
    return camera


<<<<<<< HEAD
=======
def perspective_camera_from_fisheye_opencv(fisheye_extended):
    """Create a perspective camera from a fisheye extended."""
    camera = pygeometry.Camera.create_perspective(
        fisheye_opencv.focal * (1 + fisheye_extended.aspect_ratio) / 2.0, 0.0, 0.0)
    camera.id = fisheye_opencv.id
    camera.width = fisheye_opencv.width
    camera.height = fisheye_opencv.height
    return camera


>>>>>>> 720ed4f2
def perspective_views_of_a_panorama(spherical_shot, width, reconstruction):
    """Create 6 perspective views of a panorama."""
    camera = pygeometry.Camera.create_perspective(0.5, 0.0, 0.0)
    camera.id = 'perspective_panorama_camera'
    camera.width = width
    camera.height = width
    reconstruction.add_camera(camera)

    names = ['front', 'left', 'back', 'right', 'top', 'bottom']
    rotations = [
        tf.rotation_matrix(-0 * np.pi / 2, (0, 1, 0)),
        tf.rotation_matrix(-1 * np.pi / 2, (0, 1, 0)),
        tf.rotation_matrix(-2 * np.pi / 2, (0, 1, 0)),
        tf.rotation_matrix(-3 * np.pi / 2, (0, 1, 0)),
        tf.rotation_matrix(-np.pi / 2, (1, 0, 0)),
        tf.rotation_matrix(+np.pi / 2, (1, 0, 0)),
    ]
    shots = []
    for name, rotation in zip(names, rotations):
        R = np.dot(rotation[:3, :3], spherical_shot.pose.get_rotation_matrix())
        o = spherical_shot.pose.get_origin()
        pose = pygeometry.Pose()
        pose.set_rotation_matrix(R)
        pose.set_origin(o)
        reconstruction.\
            create_shot('{}_perspective_view_{}'.format(spherical_shot.id, name),
                        camera.id, pose)
    return shots


def render_perspective_view_of_a_panorama(image, panoshot, perspectiveshot,
                                          interpolation=cv2.INTER_LINEAR,
                                          borderMode=cv2.BORDER_WRAP):
    """Render a perspective view of a panorama."""
    # Get destination pixel coordinates
    dst_shape = (perspectiveshot.camera.height, perspectiveshot.camera.width)
    dst_y, dst_x = np.indices(dst_shape).astype(np.float32)
    dst_pixels_denormalized = np.column_stack([dst_x.ravel(), dst_y.ravel()])

    dst_pixels = features.normalized_image_coordinates(
        dst_pixels_denormalized,
        perspectiveshot.camera.width,
        perspectiveshot.camera.height)

    # Convert to bearing
    dst_bearings = perspectiveshot.camera.pixel_bearing_many(dst_pixels)

    # Rotate to panorama reference frame
    rotation = np.dot(panoshot.pose.get_rotation_matrix(),
                      perspectiveshot.pose.get_rotation_matrix().T)
    rotated_bearings = np.dot(dst_bearings, rotation.T)

    # Project to panorama pixels
    src_pixels = panoshot.camera.project_many(rotated_bearings)
    src_pixels_denormalized = features.denormalized_image_coordinates(
        src_pixels, image.shape[1], image.shape[0])

    src_pixels_denormalized.shape = dst_shape + (2,)

    # Sample color
    x = src_pixels_denormalized[..., 0].astype(np.float32)
    y = src_pixels_denormalized[..., 1].astype(np.float32)
    colors = cv2.remap(image, x, y, interpolation, borderMode=borderMode)

    return colors


def add_subshot_tracks(tracks_manager, utracks_manager, shot, subshot):
    """Add shot tracks to the undistorted tracks_manager."""
    if shot.id not in tracks_manager.get_shot_ids():
        return

    if shot.camera.projection_type in ['equirectangular', 'spherical']:
        add_pano_subshot_tracks(tracks_manager, utracks_manager, shot, subshot)
    else:
        for track_id, obs in tracks_manager.get_shot_observations(shot.id).items():
            utracks_manager.add_observation(subshot.id, track_id, obs)


def add_pano_subshot_tracks(tracks_manager, utracks_manager, panoshot, perspectiveshot):
    """Add edges between subshots and visible tracks."""
    for track_id, obs in tracks_manager.get_shot_observations(panoshot.id).items():
        bearing = panoshot.camera.pixel_bearing(obs.point)
        rotation = np.dot(perspectiveshot.pose.get_rotation_matrix(),
                          panoshot.pose.get_rotation_matrix().T)

        rotated_bearing = np.dot(bearing, rotation.T)
        if rotated_bearing[2] <= 0:
            continue

        perspective_feature = perspectiveshot.camera.project(rotated_bearing)
        if (perspective_feature[0] < -0.5 or
                perspective_feature[0] > 0.5 or
                perspective_feature[1] < -0.5 or
                perspective_feature[1] > 0.5):
            continue

        obs.point = perspective_feature
        utracks_manager.add_observation(perspectiveshot.id, track_id, obs)<|MERGE_RESOLUTION|>--- conflicted
+++ resolved
@@ -75,11 +75,7 @@
                 camera = perspective_camera_from_brown(shot.camera)
                 urec.add_camera(camera)
                 subshots = [get_shot_with_different_camera(urec, shot, camera)]
-<<<<<<< HEAD
-            elif shot.camera.projection_type == 'fisheye':
-=======
             elif shot.camera.projection_type in ['fisheye', 'fisheye_opencv']:
->>>>>>> 720ed4f2
                 camera = perspective_camera_from_fisheye(shot.camera)
                 urec.add_camera(camera)
                 subshots = [get_shot_with_different_camera(urec, shot, camera)]
@@ -229,8 +225,6 @@
     return camera
 
 
-<<<<<<< HEAD
-=======
 def perspective_camera_from_fisheye_opencv(fisheye_extended):
     """Create a perspective camera from a fisheye extended."""
     camera = pygeometry.Camera.create_perspective(
@@ -241,7 +235,6 @@
     return camera
 
 
->>>>>>> 720ed4f2
 def perspective_views_of_a_panorama(spherical_shot, width, reconstruction):
     """Create 6 perspective views of a panorama."""
     camera = pygeometry.Camera.create_perspective(0.5, 0.0, 0.0)
