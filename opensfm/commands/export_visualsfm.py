--- conflicted
+++ resolved
@@ -40,17 +40,10 @@
                     export_only[image.strip()] = True
 
         if reconstructions:
-<<<<<<< HEAD
-            self.export(reconstructions[0], graph, data, args.points, export_only)
+            self.export(reconstructions[0], graph, udata, args.points, export_only)
 
-    def export(self, reconstruction, graph, data, with_points, export_only):
+    def export(self, reconstruction, graph, udata, with_points, export_only):
         lines = ['NVM_V3', '', len(reconstruction.shots)]
-=======
-            self.export(reconstructions[0], graph, udata, args.points)
-
-    def export(self, reconstruction, graph, udata, with_points):
-        lines = ['NVM_V3', '', str(len(reconstruction.shots))]
->>>>>>> 429699af
         shot_size_cache = {}
         shot_index = {}
         i = 0
@@ -82,14 +75,10 @@
                 '0', '0',
             ]
             lines.append(' '.join(map(str, words)))
-<<<<<<< HEAD
         
         # Adjust shots count
         lines[2] = str(lines[2] - skipped_shots)
-        
-=======
 
->>>>>>> 429699af
         if with_points:
             skipped_points = 0
             lines.append('')
@@ -115,7 +104,6 @@
                         y = (0.5 + v[1]) * shot_size_cache[shot_key][0]
                         view_line.append(' '.join(
                             map(str, [shot_index[shot_key], view['feature_id'], x, y])))
-<<<<<<< HEAD
                 
                 if len(view_line) > 1:
                     lines.append(' '.join(map(str, coord)) + ' ' + 
@@ -126,12 +114,6 @@
             
             # Adjust points count
             lines[points_count_index] = str(lines[points_count_index] - skipped_points)
-=======
-
-                lines.append(' '.join(map(str, coord)) + ' ' + 
-                             ' '.join(map(str, color)) + ' ' + 
-                             str(len(view_line)) + ' ' + ' '.join(view_line))
->>>>>>> 429699af
         else:
             lines += ['0', '']
 
