# -*- coding: utf-8 -*-
"""Incremental reconstruction pipeline"""
import copy
import datetime
import logging
import math
from collections import defaultdict
from itertools import combinations
from six import iteritems

import cv2
import numpy as np
from timeit import default_timer as timer

from opensfm import pybundle
from opensfm import pygeometry
from opensfm import align
from opensfm import exif as oexif
from opensfm import log
from opensfm import tracking
from opensfm import multiview
from opensfm import types
from opensfm import pysfm
from opensfm.align import align_reconstruction, apply_similarity
from opensfm.context import parallel_map, current_memory_usage
from opensfm import pymap

logger = logging.getLogger(__name__)
USE_CPP_BUNDLE = True

def _get_camera_from_bundle(ba, camera):
    """Read camera parameters from a bundle adjustment problem."""
    c = ba.get_camera(camera.id)
    for k, v in c.get_parameters_map().items():
        camera.set_parameter_value(k, v)


def triangulate_gcp(point, shots):
    """Compute the reconstructed position of a GCP from observations."""
    reproj_threshold = 1.0
    min_ray_angle = np.radians(0.1)

    os, bs, ids = [], [], []
    for observation in point.observations:
        shot_id = observation.shot_id
        if shot_id in shots:
            shot = shots[shot_id]
            os.append(shot.pose.get_origin())
            x = observation.projection
            b = shot.camera.pixel_bearing(np.array(x))
            r = shot.pose.get_rotation_matrix().T
            bs.append(r.dot(b))
            ids.append(shot_id)

    if len(os) >= 2:
        thresholds = len(os) * [reproj_threshold]
        e, X = pygeometry.triangulate_bearings_midpoint(
            os, bs, thresholds, min_ray_angle)
        return X


def _add_gcp_to_bundle(ba, gcp, shots):
    """Add Ground Control Points constraints to the bundle problem."""
    for point in gcp:
        point_id = 'gcp-' + point.id

        coordinates = triangulate_gcp(point, shots)
        if coordinates is None:
            if point.coordinates.has_value:
                coordinates = point.coordinates.value
            else:
                logger.warning("Cannot initialize GCP '{}'."
                               "  Ignoring it".format(point.id))
                continue

        ba.add_point(point_id, coordinates, False)

        if point.coordinates.has_value:
            point_type = pybundle.XYZ if point.has_altitude else pybundle.XY
            ba.add_point_position_world(point_id, point.coordinates.value, 0.1,
                                        point_type)

        for observation in point.observations:
            if observation.shot_id in shots:
                # TODO(pau): move this to a config or per point parameter.
                scale = 0.0001
                ba.add_point_projection_observation(
                    observation.shot_id,
                    point_id,
                    observation.projection[0],
                    observation.projection[1],
                    scale)


def bundle(reconstruction, camera_priors, gcp, config):
    """Bundle adjust a reconstruction."""
    if (USE_CPP_BUNDLE):
        config_cpp = pymap.OpenSfMConfig()
        return pymap.BAHelpers.bundle(reconstruction.map, config_cpp)

    fix_cameras = not config['optimize_camera_parameters']
    use_analytic_derivatives = config['bundle_analytic_derivatives']

    chrono = Chronometer()
    ba = pybundle.BundleAdjuster()
    ba.set_use_analytic_derivatives(use_analytic_derivatives)

    for camera in reconstruction.cameras.values():
        camera_prior = camera_priors[camera.id]
        ba.add_camera(camera.id, camera, camera_prior, fix_cameras)

    for shot in reconstruction.shots.values():
        r = shot.pose.rotation
        t = shot.pose.translation
        ba.add_shot(shot.id, shot.camera.id, r, t, False)
        print("shot: ", shot.id, r, t)
    for point in reconstruction.points.values():
        ba.add_point(point.id, point.coordinates, False)
        print("point: ", point.id, point.coordinates)
    for shot_id in reconstruction.shots:
        shot = reconstruction.get_shot(shot_id)
        for point in shot.get_valid_landmarks():
            obs = shot.get_landmark_observation(point)
            ba.add_point_projection_observation(
                shot.id, point.id, obs.point[0], obs.point[1], obs.scale)
            print("point, obs: ",shot.id, point.id, obs.point[0], obs.point[1], obs.scale)

    if config['bundle_use_gps']:
        for shot in reconstruction.shots.values():
            g = shot.metadata.gps_position.value
            ba.add_position_prior(shot.id, g[0], g[1], g[2],
                                  shot.metadata.gps_accuracy.value)
            print("pos prior: ", g)

    if config['bundle_use_gcp'] and gcp:
        _add_gcp_to_bundle(ba, gcp, reconstruction.shots)

    align_method = config['align_method']
    if align_method == 'auto':
        align_method = align.detect_alignment_constraints(config, reconstruction, gcp)
    if align_method == 'orientation_prior':
        if config['align_orientation_prior'] == 'vertical':
            for shot_id in reconstruction.shots:
                ba.add_absolute_up_vector(shot_id, [0, 0, -1], 1e-3)
        if config['align_orientation_prior'] == 'horizontal':
            for shot_id in reconstruction.shots:
                ba.add_absolute_up_vector(shot_id, [0, -1, 0], 1e-3)

    ba.set_point_projection_loss_function(config['loss_function'],
                                          config['loss_function_threshold'])
    ba.set_internal_parameters_prior_sd(
        config['exif_focal_sd'],
        config['principal_point_sd'],
        config['radial_distorsion_k1_sd'],
        config['radial_distorsion_k2_sd'],
        config['radial_distorsion_p1_sd'],
        config['radial_distorsion_p2_sd'],
        config['radial_distorsion_k3_sd'])
    ba.set_num_threads(config['processes'])
    ba.set_max_num_iterations(config['bundle_max_iterations'])
    ba.set_linear_solver_type("SPARSE_SCHUR")
    
    chrono.lap('setup')
    ba.run()
    chrono.lap('run')

    for camera in reconstruction.cameras.values():
        _get_camera_from_bundle(ba, camera)

    for shot in reconstruction.shots.values():
        s = ba.get_shot(shot.id)
        shot.pose.rotation = [s.r[0], s.r[1], s.r[2]]
        shot.pose.translation = [s.t[0], s.t[1], s.t[2]]

    for point in reconstruction.points.values():
        p = ba.get_point(point.id)
        point.coordinates = [p.p[0], p.p[1], p.p[2]]
        point.reprojection_errors = p.reprojection_errors

    chrono.lap('teardown')

    logger.debug(ba.brief_report())
    report = {
        'wall_times': dict(chrono.lap_times()),
        'brief_report': ba.full_report(), #brief_report(),
    }
    return report


def bundle_single_view(reconstruction, shot_id, camera_priors, config):
    """Bundle adjust a single camera."""
    ba = pybundle.BundleAdjuster()
    ba.set_use_analytic_derivatives(config['bundle_analytic_derivatives'])
    shot = reconstruction.shots[shot_id]
    camera = shot.camera
    camera_prior = camera_priors[camera.id]

    ba.add_camera(camera.id, camera, camera_prior, True)

    r = shot.pose.rotation
    t = shot.pose.translation
    ba.add_shot(shot_id, camera.id, r, t, False)

    for track in shot.get_valid_landmarks():
        track_id = track.id
        ba.add_point(track_id, track.coordinates, True)
        obs = shot.get_landmark_observation(track)
        point = obs.point
        ba.add_point_projection_observation(
            shot_id, track_id, point[0], point[1], obs.scale)

    if config['bundle_use_gps']:
        g = shot.metadata.gps_position.value
        ba.add_position_prior(shot_id, g[0], g[1], g[2],
                              shot.metadata.gps_accuracy.value)

    ba.set_point_projection_loss_function(config['loss_function'],
                                          config['loss_function_threshold'])
    ba.set_internal_parameters_prior_sd(
        config['exif_focal_sd'],
        config['principal_point_sd'],
        config['radial_distorsion_k1_sd'],
        config['radial_distorsion_k2_sd'],
        config['radial_distorsion_p1_sd'],
        config['radial_distorsion_p2_sd'],
        config['radial_distorsion_k3_sd'])
    ba.set_num_threads(config['processes'])
    ba.set_max_num_iterations(10)
    ba.set_linear_solver_type("DENSE_QR")

    ba.run()

    logger.debug(ba.brief_report())

    s = ba.get_shot(shot_id)
    shot.pose.rotation = [s.r[0], s.r[1], s.r[2]]
    shot.pose.translation = [s.t[0], s.t[1], s.t[2]]


def bundle_local(reconstruction, camera_priors, gcp, central_shot_id, config):
    """Bundle adjust the local neighborhood of a shot."""
    chrono = Chronometer()

    # shot neighborhodd?
    interior, boundary = shot_neighborhood(
        reconstruction, central_shot_id,
        config['local_bundle_radius'],
        config['local_bundle_min_common_points'],
        config['local_bundle_max_shots'])

    logger.debug(
        'Local bundle sets: interior {}  boundary {}  other {}'.format(
            len(interior), len(boundary),
            len(reconstruction.shots) - len(interior) - len(boundary)))

    point_ids = set()
    for shot_id in interior:
        shot = reconstruction.shots[shot_id]
        valid_landmarks = shot.get_valid_landmarks()
        for lm in valid_landmarks:
            point_ids.add(lm.id)

    ba = pybundle.BundleAdjuster()
    ba.set_use_analytic_derivatives(config['bundle_analytic_derivatives'])

    for camera in reconstruction.cameras.values():
        camera_prior = camera_priors[camera.id]
        ba.add_camera(camera.id, camera, camera_prior, True)

    for shot_id in interior | boundary:
        shot = reconstruction.shots[shot_id]
        r = shot.pose.rotation
        t = shot.pose.translation
        ba.add_shot(shot.id, shot.camera.id, r, t, shot.id in boundary)

    for point_id in point_ids:
        point = reconstruction.points[point_id]
        ba.add_point(point.id, point.coordinates, False)

    for shot_id in interior | boundary:
        shot = reconstruction.get_shot(shot_id)
        if shot is not None:
            for point in shot.get_valid_landmarks():
                if point.id in point_ids:
                    obs = shot.get_landmark_observation(point)
                    ba.add_point_projection_observation(
                        shot.id, point.id, obs.point[0], obs.point[1], obs.scale)

    if config['bundle_use_gps']:
        for shot_id in interior:
            shot = reconstruction.shots[shot_id]
            g = shot.metadata.gps_position.value
            ba.add_position_prior(shot.id, g[0], g[1], g[2],
                                  shot.metadata.gps_accuracy.value)

    if config['bundle_use_gcp'] and gcp:
        _add_gcp_to_bundle(ba, gcp, reconstruction.shots)

    ba.set_point_projection_loss_function(config['loss_function'],
                                          config['loss_function_threshold'])
    ba.set_internal_parameters_prior_sd(
        config['exif_focal_sd'],
        config['principal_point_sd'],
        config['radial_distorsion_k1_sd'],
        config['radial_distorsion_k2_sd'],
        config['radial_distorsion_p1_sd'],
        config['radial_distorsion_p2_sd'],
        config['radial_distorsion_k3_sd'])
    ba.set_num_threads(config['processes'])
    ba.set_max_num_iterations(10)
    ba.set_linear_solver_type("DENSE_SCHUR")

    chrono.lap('setup')
    ba.run()
    chrono.lap('run')

    for shot_id in interior:
        shot = reconstruction.shots[shot_id]
        s = ba.get_shot(shot.id)
        shot.pose.rotation = [s.r[0], s.r[1], s.r[2]]
        shot.pose.translation = [s.t[0], s.t[1], s.t[2]]

    for point in point_ids:
        point = reconstruction.points[point]
        p = ba.get_point(point.id)
        point.coordinates = [p.p[0], p.p[1], p.p[2]]
        point.reprojection_errors = p.reprojection_errors

    chrono.lap('teardown')

    # logger.debug(ba.brief_report())
    logger.debug(ba.full_report())
    report = {
        'wall_times': dict(chrono.lap_times()),
        'brief_report': ba.brief_report(),
        'num_interior_images': len(interior),
        'num_boundary_images': len(boundary),
        'num_other_images': (len(reconstruction.shots)
                             - len(interior) - len(boundary)),
    }
    return point_ids, report


def shot_neighborhood(reconstruction, central_shot_id, radius,
                      min_common_points, max_interior_size):
    """Reconstructed shots near a given shot.

    Returns:
        a tuple with interior and boundary:
        - interior: the list of shots at distance smaller than radius
        - boundary: shots sharing at least on point with the interior

    Central shot is at distance 0.  Shots at distance n + 1 share at least
    min_common_points points with shots at distance n.
    """
    max_boundary_size = 1000000
    interior = set([central_shot_id])
    for distance in range(1, radius):
        remaining = max_interior_size - len(interior)
        if remaining <= 0:
            break
        neighbors = direct_shot_neighbors(
            reconstruction, interior, min_common_points, remaining)
        interior.update(neighbors)
    boundary = direct_shot_neighbors(
        reconstruction, interior, 1, max_boundary_size)
    return interior, boundary


def direct_shot_neighbors(reconstruction, shot_ids,
                          min_common_points, max_neighbors):
    """Reconstructed shots sharing reconstructed points with a shot set."""
    points = set()
    for shot_id in shot_ids:
        shot = reconstruction.shots[shot_id]
        valid_landmarks = shot.get_valid_landmarks()
        for track in valid_landmarks:
            track_id = track.id
            if track_id in reconstruction.points:
                points.add(track)

    candidate_shots = set(reconstruction.shots) - set(shot_ids)
    common_points = defaultdict(int)
    for track in points:
        neighbors = track.get_observations()
        for neighbor in neighbors:
            if neighbor.id in candidate_shots:
                common_points[neighbor] += 1

    pairs = sorted(common_points.items(), key=lambda x: -x[1])
    print(pairs)
    neighbors = set()
    for neighbor, num_points in pairs[:max_neighbors]:
        if num_points >= min_common_points:
            neighbors.add(neighbor.id)
        else:
            break
    return neighbors


def pairwise_reconstructability(common_tracks, rotation_inliers):
    """Likeliness of an image pair giving a good initial reconstruction."""
    outliers = common_tracks - rotation_inliers
    outlier_ratio = float(outliers) / common_tracks
    if outlier_ratio >= 0.3:
        return outliers
    else:
        return 0


def compute_image_pairs(track_dict, cameras, data):
    """All matched image pairs sorted by reconstructability."""
    args = _pair_reconstructability_arguments(track_dict, cameras, data)
    processes = data.config['processes']
    result = parallel_map(_compute_pair_reconstructability, args, processes)
    result = list(result)
    pairs = [(im1, im2) for im1, im2, r in result if r > 0]
    score = [r for im1, im2, r in result if r > 0]
    order = np.argsort(-np.array(score))
    return [pairs[o] for o in order]


def _pair_reconstructability_arguments(track_dict, cameras, data):
    threshold = 4 * data.config['five_point_algo_threshold']
    args = []
    for (im1, im2), (tracks, p1, p2) in iteritems(track_dict):
        camera1 = cameras[data.load_exif(im1)['camera']]
        camera2 = cameras[data.load_exif(im2)['camera']]
        args.append((im1, im2, p1, p2, camera1, camera2, threshold))
    return args


def _compute_pair_reconstructability(args):
    log.setup()
    im1, im2, p1, p2, camera1, camera2, threshold = args
    R, inliers = two_view_reconstruction_rotation_only(
        p1, p2, camera1, camera2, threshold)
    r = pairwise_reconstructability(len(p1), len(inliers))
    return (im1, im2, r)


def get_image_metadata(data, image):
    """Get image metadata as a ShotMetadata object."""
    metadata = pymap.ShotMeasurements()
    exif = data.load_exif(image)
    reference = data.load_reference()
    if ('gps' in exif and
            'latitude' in exif['gps'] and
            'longitude' in exif['gps']):
        lat = exif['gps']['latitude']
        lon = exif['gps']['longitude']
        if data.config['use_altitude_tag']:
            alt = min([oexif.maximum_altitude, exif['gps'].get('altitude', 2.0)])
        else:
            alt = 2.0  # Arbitrary value used to align the reconstruction
        x, y, z = reference.to_topocentric(lat, lon, alt)
        metadata.gps_position.value = [x, y, z]
        metadata.gps_accuracy.value = exif['gps'].get('dop', 15.0)
        if metadata.gps_accuracy.value == 0.0:
            metadata.gps_accuracy.value = 15.0
    else:
        metadata.gps_position.value = [0.0, 0.0, 0.0]
        metadata.gps_accuracy.value = 999999.0

    metadata.orientation.value = exif.get('orientation', 1)

    if 'accelerometer' in exif:
        metadata.accelerometer = exif['accelerometer']

    if 'compass' in exif:
        metadata.compass_angle.value = exif['compass']['angle']
        if 'accuracy' in exif['compass']:
            metadata.compass_accuracy.value = exif['compass']['accuracy']

    if 'capture_time' in exif:
        metadata.capture_time.value = exif['capture_time']

    if 'skey' in exif:
        metadata.sequence_key.value = exif['skey']

    return metadata


def _two_view_reconstruction_inliers(b1, b2, R, t, threshold):
    """Compute number of points that can be triangulated.

    Args:
        b1, b2: Bearings in the two images.
        R, t: Rotation and translation from the second image to the first.
              That is the convention and the opposite of many
              functions in this module.
        threshold: max reprojection error in radians.
    Returns:
        array: Inlier indices.
    """
    p = np.array(pygeometry.triangulate_two_bearings_midpoint_many(b1, b2, R, t))

    br1 = p.copy()
    br1 /= np.linalg.norm(br1, axis=1)[:, np.newaxis]

    br2 = R.T.dot((p - t).T).T
    br2 /= np.linalg.norm(br2, axis=1)[:, np.newaxis]

    ok1 = np.linalg.norm(br1 - b1, axis=1) < threshold
    ok2 = np.linalg.norm(br2 - b2, axis=1) < threshold
    return np.nonzero(ok1 * ok2)[0]


def two_view_reconstruction_plane_based(p1, p2, camera1, camera2, threshold):
    """Reconstruct two views from point correspondences lying on a plane.

    Args:
        p1, p2: lists points in the images
        camera1, camera2: Camera models
        threshold: reprojection error threshold

    Returns:
        rotation, translation and inlier list
    """
    b1 = camera1.pixel_bearing_many(p1)
    b2 = camera2.pixel_bearing_many(p2)
    x1 = multiview.euclidean(b1)
    x2 = multiview.euclidean(b2)

    H, inliers = cv2.findHomography(x1, x2, cv2.RANSAC, threshold)
    motions = multiview.motion_from_plane_homography(H)

    if len(motions) == 0:
        return None, None, []

    motion_inliers = []
    for R, t, n, d in motions:
        inliers = _two_view_reconstruction_inliers(
            b1, b2, R.T, -R.T.dot(t), threshold)
        motion_inliers.append(inliers)

    best = np.argmax(map(len, motion_inliers))
    R, t, n, d = motions[best]
    inliers = motion_inliers[best]
    return cv2.Rodrigues(R)[0].ravel(), t, inliers


def two_view_reconstruction(p1, p2, camera1, camera2,
                            threshold, iterations):
    """Reconstruct two views using the 5-point method.

    Args:
        p1, p2: lists points in the images
        camera1, camera2: Camera models
        threshold: reprojection error threshold

    Returns:
        rotation, translation and inlier list
    """
    b1 = camera1.pixel_bearing_many(p1)
    b2 = camera2.pixel_bearing_many(p2)

    T = multiview.relative_pose_ransac(
        b1, b2, threshold, 1000, 0.999)
    R = T[:, :3]
    t = T[:, 3]
    inliers = _two_view_reconstruction_inliers(b1, b2, R, t, threshold)

    if inliers.sum() > 5:
        T = multiview.relative_pose_optimize_nonlinear(b1[inliers],
                                                       b2[inliers],
                                                       t, R,
                                                       iterations)
        R = T[:, :3]
        t = T[:, 3]
        inliers = _two_view_reconstruction_inliers(b1, b2, R, t, threshold)

    return cv2.Rodrigues(R.T)[0].ravel(), -R.T.dot(t), inliers


def _two_view_rotation_inliers(b1, b2, R, threshold):
    br2 = R.dot(b2.T).T
    ok = np.linalg.norm(br2 - b1, axis=1) < threshold
    return np.nonzero(ok)[0]


def two_view_reconstruction_rotation_only(p1, p2, camera1, camera2, threshold):
    """Find rotation between two views from point correspondences.

    Args:
        p1, p2: lists points in the images
        camera1, camera2: Camera models
        threshold: reprojection error threshold

    Returns:
        rotation and inlier list
    """
    b1 = camera1.pixel_bearing_many(p1)
    b2 = camera2.pixel_bearing_many(p2)

    R = multiview.relative_pose_ransac_rotation_only(
        b1, b2, threshold, 1000, 0.999)
    inliers = _two_view_rotation_inliers(b1, b2, R, threshold)

    return cv2.Rodrigues(R.T)[0].ravel(), inliers


def two_view_reconstruction_general(p1, p2, camera1, camera2,
                                    threshold, iterations):
    """Reconstruct two views from point correspondences.

    These will try different reconstruction methods and return the
    results of the one with most inliers.

    Args:
        p1, p2: lists points in the images
        camera1, camera2: Camera models
        threshold: reprojection error threshold

    Returns:
        rotation, translation and inlier list
    """
    R_5p, t_5p, inliers_5p = two_view_reconstruction(
        p1, p2, camera1, camera2, threshold, iterations)

    R_plane, t_plane, inliers_plane = two_view_reconstruction_plane_based(
        p1, p2, camera1, camera2, threshold)

    report = {
        '5_point_inliers': len(inliers_5p),
        'plane_based_inliers': len(inliers_plane),
    }

    if len(inliers_5p) > len(inliers_plane):
        report['method'] = '5_point'
        return R_5p, t_5p, inliers_5p, report
    else:
        report['method'] = 'plane_based'
        return R_plane, t_plane, inliers_plane, report


def bootstrap_reconstruction(data, tracks_manager, camera_priors, im1, im2, p1, p2):
    """Start a reconstruction using two shots."""
    logger.info("Starting reconstruction with {} and {}".format(im1, im2))
    report = {
        'image_pair': (im1, im2),
        'common_tracks': len(p1),
    }

    camera_id1 = data.load_exif(im1)['camera']
    camera_id2 = data.load_exif(im2)['camera']
    camera1 = camera_priors[camera_id1]
    camera2 = camera_priors[camera_id2]

    threshold = data.config['five_point_algo_threshold']
    min_inliers = data.config['five_point_algo_min_inliers']
    iterations = data.config['five_point_refine_rec_iterations']
    R, t, inliers, report['two_view_reconstruction'] = \
        two_view_reconstruction_general(
            p1, p2, camera1, camera2, threshold, iterations)

    logger.info("Two-view reconstruction inliers: {} / {}".format(
        len(inliers), len(p1)))
    if len(inliers) <= 5:
        report['decision'] = "Could not find initial motion"
        logger.info(report['decision'])
        return None, report

    reconstruction = types.Reconstruction()
    reconstruction.reference = data.load_reference()
    reconstruction.cameras = camera_priors
    shot1 = reconstruction.create_shot(im1, camera_id1, pygeometry.Pose())
    shot1.metadata = get_image_metadata(data, im1)

    shot2 = reconstruction.create_shot(im2, camera_id2, pygeometry.Pose(R, t))
    shot2.metadata = get_image_metadata(data, im2)


    triangulate_shot_features(tracks_manager, reconstruction, im1, data.config)

    logger.info("Triangulated: {}".format(len(reconstruction.points)))
    report['triangulated_points'] = len(reconstruction.points)
    if len(reconstruction.points) < min_inliers:
        report['decision'] = "Initial motion did not generate enough points"
        logger.info(report['decision'])
        return None, report

    bundle_single_view(reconstruction, im2, camera_priors,
                       data.config)
    retriangulate(tracks_manager, reconstruction, data.config)

    if len(reconstruction.points) < min_inliers:
        report['decision'] = "Re-triangulation after initial motion did not generate enough points"
        logger.info(report['decision'])
        return None, report
    bundle_single_view(reconstruction, im2, camera_priors,
                       data.config)

    report['decision'] = 'Success'
    report['memory_usage'] = current_memory_usage()
    return reconstruction, report


def reconstructed_points_for_images(tracks_manager, reconstruction, images):
    """Number of reconstructed points visible on each image.

    Returns:
        A list of (image, num_point) pairs sorted by decreasing number
        of points.
    """
    non_reconstructed = [im for im in images if im not in reconstruction.shots]
    res = pysfm.count_tracks_per_shot(
        tracks_manager, non_reconstructed, list(reconstruction.points.keys()))
    return sorted(res.items(), key=lambda x: -x[1])


def resect(tracks_manager, reconstruction, shot_id,
           camera, metadata, threshold, min_inliers):
    """Try resecting and adding a shot to the reconstruction.

    Return:
        True on success.
    """

    bs, Xs, ids = [], [], []
    for track, obs in tracks_manager.get_shot_observations(shot_id).items():
        if track in reconstruction.points:
            b = camera.pixel_bearing(obs.point)
            bs.append(b)
            Xs.append(reconstruction.points[track].coordinates)
            ids.append(track)
    bs = np.array(bs)
    Xs = np.array(Xs)
    if len(bs) < 5:
        return False, {'num_common_points': len(bs)}

    T = multiview.absolute_pose_ransac(
        bs, Xs, threshold, 1000, 0.999)

    R = T[:, :3]
    t = T[:, 3]

    reprojected_bs = R.T.dot((Xs - t).T).T
    reprojected_bs /= np.linalg.norm(reprojected_bs, axis=1)[:, np.newaxis]

    inliers = np.linalg.norm(reprojected_bs - bs, axis=1) < threshold
    ninliers = int(sum(inliers))

    logger.info("{} resection inliers: {} / {}".format(
        shot_id, ninliers, len(bs)))
    report = {
        'num_common_points': len(bs),
        'num_inliers': ninliers,
    }
    if ninliers >= min_inliers:
        R = T[:, :3].T
        t = -R.dot(T[:, 3])
        shot = reconstruction.create_shot(shot_id, camera.id, pygeometry.Pose(R,t))
        shot.metadata = metadata
        for i, succeed in enumerate(inliers):
            if succeed:
                add_observation_to_reconstruction(tracks_manager, reconstruction, shot_id, ids[i])
        return True, report
    else:
        return False, report


def corresponding_tracks(tracks1, tracks2):
    features1 = {obs.id: t1 for t1, obs in tracks1.items()}
    corresponding_tracks = []
    for t2, obs in tracks2.items():
        feature_id = obs.id
        if feature_id in features1:
            corresponding_tracks.append((features1[feature_id], t2))
    return corresponding_tracks


def compute_common_tracks(reconstruction1, reconstruction2,
                          tracks_manager1, tracks_manager2):
    common_tracks = set()
    common_images = set(reconstruction1.shots.keys()).intersection(
        reconstruction2.shots.keys())

    all_shot_ids1 = set(tracks_manager1.get_shot_ids())
    all_shot_ids2 = set(tracks_manager2.get_shot_ids())
    for image in common_images:
        if image not in all_shot_ids1 or image not in all_shot_ids2:
            continue
        at_shot1 = tracks_manager1.get_shot_observations(image)
        at_shot2 = tracks_manager2.get_shot_observations(image)
        for t1, t2 in corresponding_tracks(at_shot1, at_shot2):
            if t1 in reconstruction1.points and t2 in reconstruction2.points:
                common_tracks.add((t1, t2))
    return list(common_tracks)


def resect_reconstruction(reconstruction1, reconstruction2, tracks_manager1,
                          tracks_manager2, threshold, min_inliers):

    common_tracks = compute_common_tracks(
        reconstruction1, reconstruction2, tracks_manager1, tracks_manager2)
    worked, similarity, inliers = align_two_reconstruction(
        reconstruction1, reconstruction2, common_tracks, threshold)
    if not worked:
        return False, [], []

    inliers = [common_tracks[inliers[i]] for i in range(len(inliers))]
    return True, similarity, inliers


def add_observation_to_reconstruction(tracks_manager, reconstruction,
                                      shot_id, track_id):
    observation = tracks_manager.get_observation(shot_id, track_id)
    reconstruction.add_observation(shot_id, track_id, observation)


class TrackTriangulator:
    """Triangulate tracks in a reconstruction.

    Caches shot origin and rotation matrix
    """

    def __init__(self, tracks_manager, reconstruction):
        """Build a triangulator for a specific reconstruction."""
        self.tracks_manager = tracks_manager
        self.reconstruction = reconstruction
        self.origins = {}
        self.rotation_inverses = {}
        self.Rts = {}

    def triangulate_robust(self, track, reproj_threshold, min_ray_angle_degrees):
        """Triangulate track in a RANSAC way and add point to reconstruction."""
        os, bs, ids = [], [], []
        for shot_id, obs in self.tracks_manager.get_track_observations(track).items():
            if shot_id in self.reconstruction.shots:
                shot = self.reconstruction.shots[shot_id]
                os.append(self._shot_origin(shot))
                b = shot.camera.pixel_bearing(np.array(obs.point))
                r = self._shot_rotation_inverse(shot)
                bs.append(r.dot(b))
                ids.append(shot_id)

        if len(ids) < 2:
            return

        best_inliers = []
        best_point = None
        combinatiom_tried = set()
        ransac_tries = 11  # 0.99 proba, 60% inliers
        all_combinations = list(combinations(range(len(ids)), 2))

        thresholds = len(os) * [reproj_threshold]
        for i in range(ransac_tries):
            random_id = int(np.random.rand()*(len(all_combinations)-1))
            if random_id in combinatiom_tried:
                continue

            i, j = all_combinations[random_id]
            combinatiom_tried.add(random_id)

            os_t = [os[i], os[j]]
            bs_t = [bs[i], bs[j]]

            e, X = pygeometry.triangulate_bearings_midpoint(
                os_t, bs_t, thresholds, np.radians(min_ray_angle_degrees))

<<<<<<< HEAD
            if X is not None:
                reprojected_bs = X - os
=======
            if e:
                reprojected_bs = X-os
>>>>>>> a591f260
                reprojected_bs /= np.linalg.norm(reprojected_bs, axis=1)[:, np.newaxis]
                inliers = np.linalg.norm(reprojected_bs - bs, axis=1) < reproj_threshold

                if sum(inliers) > sum(best_inliers):
                    best_inliers = inliers
                    best_point = X.tolist()

                    pout = 0.99
                    inliers_ratio = float(sum(best_inliers))/len(ids)
                    if inliers_ratio == 1.0:
                        break
                    optimal_iter = math.log(
                        1.0 - pout) / math.log(1.0 - inliers_ratio * inliers_ratio)
                    if optimal_iter <= ransac_tries:
                        break

        if len(best_inliers) > 1:
            self.reconstruction.create_point(track, best_point)
            for i, succeed in enumerate(best_inliers):
                if succeed:
                    self._add_track_to_reconstruction(track, ids[i])

    def triangulate(self, track, reproj_threshold, min_ray_angle_degrees):
        """Triangulate track and add point to reconstruction."""
        os, bs, ids = [], [], []
        for shot_id, obs in self.tracks_manager.get_track_observations(track).items():
            if shot_id in self.reconstruction.shots:
                shot = self.reconstruction.shots[shot_id]
                os.append(self._shot_origin(shot))
                b = shot.camera.pixel_bearing(np.array(obs.point))
                r = self._shot_rotation_inverse(shot)
                bs.append(r.dot(b))
                ids.append(shot_id)

        if len(os) >= 2:
            thresholds = len(os) * [reproj_threshold]
            e, X = pygeometry.triangulate_bearings_midpoint(
                os, bs, thresholds, np.radians(min_ray_angle_degrees))
<<<<<<< HEAD
            if X is not None:
                pt = self.reconstruction.create_point(track, X.tolist())
=======
            if e:
                point = types.Point()
                point.id = track
                point.coordinates = X.tolist()
                self.reconstruction.add_point(point)
>>>>>>> a591f260
                for shot_id in ids:
                    self._add_track_to_reconstruction(track, shot_id)

    def triangulate_dlt(self, track, reproj_threshold, min_ray_angle_degrees):
        """Triangulate track using DLT and add point to reconstruction."""
        Rts, bs, ids = [], [], []
        for shot_id, obs in self.tracks_manager.get_track_observations(track).items():
            if shot_id in self.reconstruction.shots:
                shot = self.reconstruction.shots[shot_id]
                Rts.append(self._shot_Rt(shot))
                b = shot.camera.pixel_bearing(np.array(obs.point))
                bs.append(b)
                ids.append(shot_id)

        if len(Rts) >= 2:
            e, X = pygeometry.triangulate_bearings_dlt(
                Rts, bs, reproj_threshold, np.radians(min_ray_angle_degrees))
<<<<<<< HEAD
            if X is not None:
                self.reconstruction.create_point(track, X.tolist())
=======
            if e:
                point = types.Point()
                point.id = track
                point.coordinates = X.tolist()
                self.reconstruction.add_point(point)
>>>>>>> a591f260
                for shot_id in ids:
                    self._add_track_to_reconstruction(track, shot_id)

    def _add_track_to_reconstruction(self, track_id, shot_id):
        observation = self.tracks_manager.get_observation(shot_id, track_id)
        self.reconstruction.add_observation(shot_id, track_id, observation)

    def _shot_origin(self, shot):
        if shot.id in self.origins:
            return self.origins[shot.id]
        else:
            o = shot.pose.get_origin()
            self.origins[shot.id] = o
            return o

    def _shot_rotation_inverse(self, shot):
        if shot.id in self.rotation_inverses:
            return self.rotation_inverses[shot.id]
        else:
            r = shot.pose.get_rotation_matrix().T
            self.rotation_inverses[shot.id] = r
            return r

    def _shot_Rt(self, shot):
        if shot.id in self.Rts:
            return self.Rts[shot.id]
        else:
            r = shot.pose.get_Rt()
            self.Rts[shot.id] = r
            return r


def triangulate_shot_features(tracks_manager, reconstruction, shot_id, config):
    """Reconstruct as many tracks seen in shot_id as possible."""
    reproj_threshold = config['triangulation_threshold']
    min_ray_angle = config['triangulation_min_ray_angle']

    triangulator = TrackTriangulator(tracks_manager, reconstruction)

    for track in tracks_manager.get_shot_observations(shot_id):
        if track not in reconstruction.points:
            triangulator.triangulate(track, reproj_threshold, min_ray_angle)


def retriangulate(tracks_manager, reconstruction, config):
    """Retrianguate all points"""
    chrono = Chronometer()
    report = {}
    report['num_points_before'] = len(reconstruction.points)

    threshold = config['triangulation_threshold']
    min_ray_angle = config['triangulation_min_ray_angle']

    reconstruction.points = {}

    all_shots_ids = set(tracks_manager.get_shot_ids())

    triangulator = TrackTriangulator(tracks_manager, reconstruction)
    tracks = set()
    for image in reconstruction.shots.keys():
        if image in all_shots_ids:
            tracks.update(tracks_manager.get_shot_observations(image).keys())
    for track in tracks:
        if config['triangulation_type'] == 'ROBUST':
            triangulator.triangulate_robust(track, threshold, min_ray_angle)
        elif config['triangulation_type'] == 'FULL':
            triangulator.triangulate(track, threshold, min_ray_angle)

    report['num_points_after'] = len(reconstruction.points)
    chrono.lap('retriangulate')
    report['wall_time'] = chrono.total_time()
    return report


def get_error_distribution(points):
    all_errors = []
    for track in points.values():
        all_errors += track.reprojection_errors.values()
    robust_mean = np.median(all_errors, axis=0)
    robust_std = 1.486*np.median(np.linalg.norm(all_errors-robust_mean, axis=1))
    return robust_mean, robust_std


def get_actual_threshold(config, points):
    filter_type = config['bundle_outlier_filtering_type']
    if filter_type == 'FIXED':
        return config['bundle_outlier_fixed_threshold']
    elif filter_type == 'AUTO':
        mean, std = get_error_distribution(points)
        return config['bundle_outlier_auto_ratio']*np.linalg.norm(mean+std)
    else:
        return 1.0


def remove_outliers(reconstruction, config, points=None):
    """Remove points with large reprojection error.

    A list of point ids to be processed can be given in ``points``.
    """
    if points is None:
        points = reconstruction.points
    threshold_sqr = get_actual_threshold(config, reconstruction.points)**2
    outliers = []
    for point_id in points:
        for shot_id, error in reconstruction.points[point_id].reprojection_errors.items():
            error_sqr = error[0]**2 + error[1]**2
            if error_sqr > threshold_sqr:
                outliers.append((point_id, shot_id))

    for track, shot_id in outliers:
        reconstruction.map.remove_observation(shot_id, track)

    for track, _ in outliers:
        lm = reconstruction.points[track]
        if lm is not None and lm.number_of_observations() < 2:
            reconstruction.map.remove_landmark(lm)

    logger.info("Removed outliers: {}".format(len(outliers)))
    return len(outliers)


def shot_lla_and_compass(shot, reference):
    """Lat, lon, alt and compass of the reconstructed shot position."""
    topo = shot.pose.get_origin()
    lat, lon, alt = reference.to_lla(*topo)

    dz = shot.pose.get_R_cam_to_world()[:, 2]
    angle = np.rad2deg(np.arctan2(dz[0], dz[1]))
    angle = (angle + 360) % 360
    return lat, lon, alt, angle


def align_two_reconstruction(r1, r2, common_tracks, threshold):
    """Estimate similarity transform between two reconstructions."""
    t1, t2 = r1.points, r2.points

    if len(common_tracks) > 6:
        p1 = np.array([t1[t[0]].coordinates for t in common_tracks])
        p2 = np.array([t2[t[1]].coordinates for t in common_tracks])

        # 3 samples / 100 trials / 50% outliers = 0.99 probability
        # with probability = 1-(1-(1-outlier)^model)^trial
        T, inliers = multiview.fit_similarity_transform(
            p1, p2, max_iterations=100, threshold=threshold)
        if len(inliers) > 0:
            return True, T, inliers
    return False, None, None


def merge_two_reconstructions(r1, r2, config, threshold=1):
    """Merge two reconstructions with common tracks IDs."""
    common_tracks = list(set(r1.points) & set(r2.points))
    worked, T, inliers = align_two_reconstruction(
        r1, r2, common_tracks, threshold)

    if worked and len(inliers) >= 10:
        s, A, b = multiview.decompose_similarity_transform(T)
        r1p = r1
        apply_similarity(r1p, s, A, b)
        r = r2
        r.shots.update(r1p.shots)
        r.points.update(r1p.points)
        align_reconstruction(r, None, config)
        return [r]
    else:
        return [r1, r2]


def merge_reconstructions(reconstructions, config):
    """Greedily merge reconstructions with common tracks."""
    num_reconstruction = len(reconstructions)
    ids_reconstructions = np.arange(num_reconstruction)
    remaining_reconstruction = ids_reconstructions
    reconstructions_merged = []
    num_merge = 0

    for (i, j) in combinations(ids_reconstructions, 2):
        if (i in remaining_reconstruction) and (j in remaining_reconstruction):
            r = merge_two_reconstructions(
                reconstructions[i], reconstructions[j], config)
            if len(r) == 1:
                remaining_reconstruction = list(set(
                    remaining_reconstruction) - set([i, j]))
                for k in remaining_reconstruction:
                    rr = merge_two_reconstructions(r[0], reconstructions[k],
                                                   config)
                    if len(r) == 2:
                        break
                    else:
                        r = rr
                        remaining_reconstruction = list(set(
                            remaining_reconstruction) - set([k]))
                reconstructions_merged.append(r[0])
                num_merge += 1

    for k in remaining_reconstruction:
        reconstructions_merged.append(reconstructions[k])

    logger.info("Merged {0} reconstructions".format(num_merge))

    return reconstructions_merged


def paint_reconstruction(data, tracks_manager, reconstruction):
    """Set the color of the points from the color of the tracks."""
    for k, point in reconstruction.points.items():
        point.color = list(map(float, next(iter(tracks_manager.get_track_observations(str(k)).values())).color))


class ShouldBundle:
    """Helper to keep track of when to run bundle."""

    def __init__(self, data, reconstruction):
        self.interval = data.config['bundle_interval']
        self.new_points_ratio = data.config['bundle_new_points_ratio']
        self.reconstruction = reconstruction
        self.done()

    def should(self):
        max_points = self.num_points_last * self.new_points_ratio
        max_shots = self.num_shots_last + self.interval
        return (len(self.reconstruction.points) >= max_points or
                len(self.reconstruction.shots) >= max_shots)

    def done(self):
        self.num_points_last = len(self.reconstruction.points)
        self.num_shots_last = len(self.reconstruction.shots)


class ShouldRetriangulate:
    """Helper to keep track of when to re-triangulate."""

    def __init__(self, data, reconstruction):
        self.active = data.config['retriangulation']
        self.ratio = data.config['retriangulation_ratio']
        self.reconstruction = reconstruction
        self.done()

    def should(self):
        max_points = self.num_points_last * self.ratio
        return self.active and len(self.reconstruction.points) > max_points

    def done(self):
        self.num_points_last = len(self.reconstruction.points)


def grow_reconstruction(data, tracks_manager, reconstruction, images, camera_priors, gcp):
    """Incrementally add shots to an initial reconstruction."""
    config = data.config
    report = {'steps': []}

    align_reconstruction(reconstruction, gcp, config)
    bundle(reconstruction, camera_priors, None, config)
    remove_outliers(reconstruction, config)

    should_bundle = ShouldBundle(data, reconstruction)
    should_retriangulate = ShouldRetriangulate(data, reconstruction)
    while True:
        if config['save_partial_reconstructions']:
            paint_reconstruction(data, tracks_manager, reconstruction)
            data.save_reconstruction(
                [reconstruction], 'reconstruction.{}.json'.format(
                    datetime.datetime.now().isoformat().replace(':', '_')))

        candidates = reconstructed_points_for_images(
            tracks_manager, reconstruction, images)
        if not candidates:
            break

        logger.info("-------------------------------------------------------")
        threshold = data.config['resection_threshold']
        min_inliers = data.config['resection_min_inliers']
        for image, num_tracks in candidates:

            camera = reconstruction.cameras[data.load_exif(image)['camera']]
            metadata = get_image_metadata(data, image)
            ok, resrep = resect(tracks_manager, reconstruction, image,
                                camera, metadata, threshold, min_inliers)
            if not ok:
                continue

            bundle_single_view(reconstruction, image,
                               camera_priors, data.config)

            logger.info("Adding {0} to the reconstruction".format(image))
            step = {
                'image': image,
                'resection': resrep,
                'memory_usage': current_memory_usage()
            }
            report['steps'].append(step)
            images.remove(image)

            np_before = len(reconstruction.points)
            triangulate_shot_features(tracks_manager, reconstruction, image, config)
            np_after = len(reconstruction.points)
            step['triangulated_points'] = np_after - np_before

            if should_retriangulate.should():
                logger.info("Re-triangulating")
                align_reconstruction(reconstruction, gcp, config)
                b1rep = bundle(reconstruction, camera_priors,
                               None, config)
                rrep = retriangulate(tracks_manager, reconstruction, config)
                b2rep = bundle(reconstruction, camera_priors,
                               None, config)
                remove_outliers(reconstruction, config)
                step['bundle'] = b1rep
                step['retriangulation'] = rrep
                step['bundle_after_retriangulation'] = b2rep
                should_retriangulate.done()
                should_bundle.done()
            elif should_bundle.should():
                align_reconstruction(reconstruction, gcp, config)
                brep = bundle(reconstruction, camera_priors,
                              None, config)
                remove_outliers(reconstruction, config)
                step['bundle'] = brep
                should_bundle.done()
            elif config['local_bundle_radius'] > 0:
                if USE_CPP_BUNDLE:
                    config_cpp = pymap.OpenSfMConfig()
                    bundled_points, brep = pymap.BAHelpers.bundle_local(
                        reconstruction.map, image, config_cpp)
                else:
                    bundled_points, brep = bundle_local(
                        reconstruction, camera_priors, None, image, config)
                remove_outliers(
                    reconstruction, config, bundled_points)
                step['local_bundle'] = brep

            break
        else:
            logger.info("Some images can not be added")
            break

    logger.info("-------------------------------------------------------")

    align_reconstruction(reconstruction, gcp, config)
    bundle(reconstruction, camera_priors, gcp, config)
    remove_outliers(reconstruction, config)

    paint_reconstruction(data, tracks_manager, reconstruction)
    return reconstruction, report


def _length_histogram(points):
    hist = defaultdict(int)
    for point in points.values():
        hist[point.number_of_observations()] += 1
    return np.array(list(hist.keys())), np.array(list(hist.values()))


def compute_statistics(reconstruction):
    stats = {}
    stats['points_count'] = len(reconstruction.points)
    stats['cameras_count'] = len(reconstruction.shots)

    hist, values = _length_histogram(reconstruction.points)
    stats['observations_count'] = int(sum(hist * values))
    if len(reconstruction.points) > 0:
        stats['average_track_length'] = float(stats['observations_count'])/len(reconstruction.points)
    else:
        stats['average_track_length'] = -1
    tracks_notwo = sum([1 if p.number_of_observations() > 2 else 0 for p in reconstruction.points.values()])

    if tracks_notwo > 0:
        stats['average_track_length_notwo'] = float(sum(hist[1:]*values[1:]))/tracks_notwo
    else:
        stats['average_track_length_notwo'] = -1
    return stats


def incremental_reconstruction(data, tracks_manager):
    """Run the entire incremental reconstruction pipeline."""
    logger.info("Starting incremental reconstruction")
    report = {}
    chrono = Chronometer()

    images = tracks_manager.get_shot_ids()

    if not data.reference_lla_exists():
        data.invent_reference_lla(images)

    remaining_images = set(images)
    camera_priors = data.load_camera_models()
    gcp = data.load_ground_control_points()
    common_tracks = tracking.all_common_tracks(tracks_manager)
    reconstructions = []
    pairs = compute_image_pairs(common_tracks, camera_priors, data)
    chrono.lap('compute_image_pairs')
    report['num_candidate_image_pairs'] = len(pairs)
    report['reconstructions'] = []
    for im1, im2 in pairs:
        if im1 in remaining_images and im2 in remaining_images:
            rec_report = {}
            report['reconstructions'].append(rec_report)
            _, p1, p2 = common_tracks[im1, im2]
            reconstruction, rec_report['bootstrap'] = bootstrap_reconstruction(
                data, tracks_manager, camera_priors, im1, im2, p1, p2)

            if reconstruction:
                remaining_images.remove(im1)
                remaining_images.remove(im2)
                reconstruction, rec_report['grow'] = grow_reconstruction(
                    data, tracks_manager, reconstruction, remaining_images, camera_priors, gcp)
                reconstructions.append(reconstruction)
                reconstructions = sorted(reconstructions,
                                         key=lambda x: -len(x.shots))
                rec_report['stats'] = compute_statistics(reconstruction)
                logger.info(rec_report['stats'])

    for k, r in enumerate(reconstructions):
        logger.info("Reconstruction {}: {} images, {} points".format(
            k, len(r.shots), len(r.points)))
    logger.info("{} partial reconstructions in total.".format(
        len(reconstructions)))
    chrono.lap('compute_reconstructions')
    report['wall_times'] = dict(chrono.lap_times())
    report['not_reconstructed_images'] = list(remaining_images)
    return report, reconstructions


class Chronometer:
    def __init__(self):
        self.start()

    def start(self):
        t = timer()
        lap = ('start', 0, t)
        self.laps = [lap]
        self.laps_dict = {'start': lap}

    def lap(self, key):
        t = timer()
        dt = t - self.laps[-1][2]
        lap = (key, dt, t)
        self.laps.append(lap)
        self.laps_dict[key] = lap

    def lap_time(self, key):
        return self.laps_dict[key][1]

    def lap_times(self):
        return [(k, dt) for k, dt, t in self.laps[1:]]

    def total_time(self):
        return self.laps[-1][2] - self.laps[0][2]<|MERGE_RESOLUTION|>--- conflicted
+++ resolved
@@ -26,7 +26,7 @@
 from opensfm import pymap
 
 logger = logging.getLogger(__name__)
-USE_CPP_BUNDLE = True
+
 
 def _get_camera_from_bundle(ba, camera):
     """Read camera parameters from a bundle adjustment problem."""
@@ -94,96 +94,13 @@
 
 def bundle(reconstruction, camera_priors, gcp, config):
     """Bundle adjust a reconstruction."""
-    if (USE_CPP_BUNDLE):
-        config_cpp = pymap.OpenSfMConfig()
-        return pymap.BAHelpers.bundle(reconstruction.map, config_cpp)
-
-    fix_cameras = not config['optimize_camera_parameters']
-    use_analytic_derivatives = config['bundle_analytic_derivatives']
-
-    chrono = Chronometer()
-    ba = pybundle.BundleAdjuster()
-    ba.set_use_analytic_derivatives(use_analytic_derivatives)
-
-    for camera in reconstruction.cameras.values():
-        camera_prior = camera_priors[camera.id]
-        ba.add_camera(camera.id, camera, camera_prior, fix_cameras)
-
-    for shot in reconstruction.shots.values():
-        r = shot.pose.rotation
-        t = shot.pose.translation
-        ba.add_shot(shot.id, shot.camera.id, r, t, False)
-        print("shot: ", shot.id, r, t)
-    for point in reconstruction.points.values():
-        ba.add_point(point.id, point.coordinates, False)
-        print("point: ", point.id, point.coordinates)
-    for shot_id in reconstruction.shots:
-        shot = reconstruction.get_shot(shot_id)
-        for point in shot.get_valid_landmarks():
-            obs = shot.get_landmark_observation(point)
-            ba.add_point_projection_observation(
-                shot.id, point.id, obs.point[0], obs.point[1], obs.scale)
-            print("point, obs: ",shot.id, point.id, obs.point[0], obs.point[1], obs.scale)
-
-    if config['bundle_use_gps']:
-        for shot in reconstruction.shots.values():
-            g = shot.metadata.gps_position.value
-            ba.add_position_prior(shot.id, g[0], g[1], g[2],
-                                  shot.metadata.gps_accuracy.value)
-            print("pos prior: ", g)
-
-    if config['bundle_use_gcp'] and gcp:
-        _add_gcp_to_bundle(ba, gcp, reconstruction.shots)
-
-    align_method = config['align_method']
-    if align_method == 'auto':
-        align_method = align.detect_alignment_constraints(config, reconstruction, gcp)
-    if align_method == 'orientation_prior':
-        if config['align_orientation_prior'] == 'vertical':
-            for shot_id in reconstruction.shots:
-                ba.add_absolute_up_vector(shot_id, [0, 0, -1], 1e-3)
-        if config['align_orientation_prior'] == 'horizontal':
-            for shot_id in reconstruction.shots:
-                ba.add_absolute_up_vector(shot_id, [0, -1, 0], 1e-3)
-
-    ba.set_point_projection_loss_function(config['loss_function'],
-                                          config['loss_function_threshold'])
-    ba.set_internal_parameters_prior_sd(
-        config['exif_focal_sd'],
-        config['principal_point_sd'],
-        config['radial_distorsion_k1_sd'],
-        config['radial_distorsion_k2_sd'],
-        config['radial_distorsion_p1_sd'],
-        config['radial_distorsion_p2_sd'],
-        config['radial_distorsion_k3_sd'])
-    ba.set_num_threads(config['processes'])
-    ba.set_max_num_iterations(config['bundle_max_iterations'])
-    ba.set_linear_solver_type("SPARSE_SCHUR")
-    
-    chrono.lap('setup')
-    ba.run()
-    chrono.lap('run')
-
-    for camera in reconstruction.cameras.values():
-        _get_camera_from_bundle(ba, camera)
-
-    for shot in reconstruction.shots.values():
-        s = ba.get_shot(shot.id)
-        shot.pose.rotation = [s.r[0], s.r[1], s.r[2]]
-        shot.pose.translation = [s.t[0], s.t[1], s.t[2]]
-
-    for point in reconstruction.points.values():
-        p = ba.get_point(point.id)
-        point.coordinates = [p.p[0], p.p[1], p.p[2]]
-        point.reprojection_errors = p.reprojection_errors
-
-    chrono.lap('teardown')
-
-    logger.debug(ba.brief_report())
-    report = {
-        'wall_times': dict(chrono.lap_times()),
-        'brief_report': ba.full_report(), #brief_report(),
-    }
+    report = pymap.BAHelpers.\
+        bundle(reconstruction.map,
+               dict(camera_priors),
+               gcp if gcp is not None else [],
+               config)
+
+    logger.debug(report["brief_report"])
     return report
 
 
@@ -239,106 +156,12 @@
 
 def bundle_local(reconstruction, camera_priors, gcp, central_shot_id, config):
     """Bundle adjust the local neighborhood of a shot."""
-    chrono = Chronometer()
-
-    # shot neighborhodd?
-    interior, boundary = shot_neighborhood(
-        reconstruction, central_shot_id,
-        config['local_bundle_radius'],
-        config['local_bundle_min_common_points'],
-        config['local_bundle_max_shots'])
-
-    logger.debug(
-        'Local bundle sets: interior {}  boundary {}  other {}'.format(
-            len(interior), len(boundary),
-            len(reconstruction.shots) - len(interior) - len(boundary)))
-
-    point_ids = set()
-    for shot_id in interior:
-        shot = reconstruction.shots[shot_id]
-        valid_landmarks = shot.get_valid_landmarks()
-        for lm in valid_landmarks:
-            point_ids.add(lm.id)
-
-    ba = pybundle.BundleAdjuster()
-    ba.set_use_analytic_derivatives(config['bundle_analytic_derivatives'])
-
-    for camera in reconstruction.cameras.values():
-        camera_prior = camera_priors[camera.id]
-        ba.add_camera(camera.id, camera, camera_prior, True)
-
-    for shot_id in interior | boundary:
-        shot = reconstruction.shots[shot_id]
-        r = shot.pose.rotation
-        t = shot.pose.translation
-        ba.add_shot(shot.id, shot.camera.id, r, t, shot.id in boundary)
-
-    for point_id in point_ids:
-        point = reconstruction.points[point_id]
-        ba.add_point(point.id, point.coordinates, False)
-
-    for shot_id in interior | boundary:
-        shot = reconstruction.get_shot(shot_id)
-        if shot is not None:
-            for point in shot.get_valid_landmarks():
-                if point.id in point_ids:
-                    obs = shot.get_landmark_observation(point)
-                    ba.add_point_projection_observation(
-                        shot.id, point.id, obs.point[0], obs.point[1], obs.scale)
-
-    if config['bundle_use_gps']:
-        for shot_id in interior:
-            shot = reconstruction.shots[shot_id]
-            g = shot.metadata.gps_position.value
-            ba.add_position_prior(shot.id, g[0], g[1], g[2],
-                                  shot.metadata.gps_accuracy.value)
-
-    if config['bundle_use_gcp'] and gcp:
-        _add_gcp_to_bundle(ba, gcp, reconstruction.shots)
-
-    ba.set_point_projection_loss_function(config['loss_function'],
-                                          config['loss_function_threshold'])
-    ba.set_internal_parameters_prior_sd(
-        config['exif_focal_sd'],
-        config['principal_point_sd'],
-        config['radial_distorsion_k1_sd'],
-        config['radial_distorsion_k2_sd'],
-        config['radial_distorsion_p1_sd'],
-        config['radial_distorsion_p2_sd'],
-        config['radial_distorsion_k3_sd'])
-    ba.set_num_threads(config['processes'])
-    ba.set_max_num_iterations(10)
-    ba.set_linear_solver_type("DENSE_SCHUR")
-
-    chrono.lap('setup')
-    ba.run()
-    chrono.lap('run')
-
-    for shot_id in interior:
-        shot = reconstruction.shots[shot_id]
-        s = ba.get_shot(shot.id)
-        shot.pose.rotation = [s.r[0], s.r[1], s.r[2]]
-        shot.pose.translation = [s.t[0], s.t[1], s.t[2]]
-
-    for point in point_ids:
-        point = reconstruction.points[point]
-        p = ba.get_point(point.id)
-        point.coordinates = [p.p[0], p.p[1], p.p[2]]
-        point.reprojection_errors = p.reprojection_errors
-
-    chrono.lap('teardown')
-
-    # logger.debug(ba.brief_report())
-    logger.debug(ba.full_report())
-    report = {
-        'wall_times': dict(chrono.lap_times()),
-        'brief_report': ba.brief_report(),
-        'num_interior_images': len(interior),
-        'num_boundary_images': len(boundary),
-        'num_other_images': (len(reconstruction.shots)
-                             - len(interior) - len(boundary)),
-    }
-    return point_ids, report
+    pt_ids, report = pymap.BAHelpers.\
+        bundle_local(reconstruction.map, dict(camera_priors),
+                     gcp if gcp is not None else [],
+                     central_shot_id, config)
+    logger.debug(report["brief_report"])
+    return pt_ids, report
 
 
 def shot_neighborhood(reconstruction, central_shot_id, radius,
@@ -750,8 +573,10 @@
     if ninliers >= min_inliers:
         R = T[:, :3].T
         t = -R.dot(T[:, 3])
-        shot = reconstruction.create_shot(shot_id, camera.id, pygeometry.Pose(R,t))
+        assert shot_id not in reconstruction.shots
+        shot = reconstruction.create_shot(shot_id, camera.id, pygeometry.Pose(R, t))
         shot.metadata = metadata
+        
         for i, succeed in enumerate(inliers):
             if succeed:
                 add_observation_to_reconstruction(tracks_manager, reconstruction, shot_id, ids[i])
@@ -806,7 +631,10 @@
 def add_observation_to_reconstruction(tracks_manager, reconstruction,
                                       shot_id, track_id):
     observation = tracks_manager.get_observation(shot_id, track_id)
+    n_bef = reconstruction.shots[shot_id].compute_num_valid_pts()
     reconstruction.add_observation(shot_id, track_id, observation)
+    n_aft = reconstruction.shots[shot_id].compute_num_valid_pts()
+    assert n_bef+1 == n_aft
 
 
 class TrackTriangulator:
@@ -859,13 +687,8 @@
             e, X = pygeometry.triangulate_bearings_midpoint(
                 os_t, bs_t, thresholds, np.radians(min_ray_angle_degrees))
 
-<<<<<<< HEAD
-            if X is not None:
-                reprojected_bs = X - os
-=======
             if e:
                 reprojected_bs = X-os
->>>>>>> a591f260
                 reprojected_bs /= np.linalg.norm(reprojected_bs, axis=1)[:, np.newaxis]
                 inliers = np.linalg.norm(reprojected_bs - bs, axis=1) < reproj_threshold
 
@@ -904,16 +727,15 @@
             thresholds = len(os) * [reproj_threshold]
             e, X = pygeometry.triangulate_bearings_midpoint(
                 os, bs, thresholds, np.radians(min_ray_angle_degrees))
-<<<<<<< HEAD
-            if X is not None:
-                pt = self.reconstruction.create_point(track, X.tolist())
-=======
+            # if X is not None:
+                # pt = self.reconstruction.create_point(track, X.tolist())
             if e:
-                point = types.Point()
-                point.id = track
-                point.coordinates = X.tolist()
-                self.reconstruction.add_point(point)
->>>>>>> a591f260
+                # point = types.Point()
+                # point.id = track
+                # point.coordinates = X.tolist()
+                # pt = 
+                self.reconstruction.create_point(track, X.tolist())
+                # self.reconstruction.add_point(point)
                 for shot_id in ids:
                     self._add_track_to_reconstruction(track, shot_id)
 
@@ -931,16 +753,15 @@
         if len(Rts) >= 2:
             e, X = pygeometry.triangulate_bearings_dlt(
                 Rts, bs, reproj_threshold, np.radians(min_ray_angle_degrees))
-<<<<<<< HEAD
-            if X is not None:
+            # if X is not None:
+                # self.reconstruction.create_point(track, X.tolist())
+            if e:
                 self.reconstruction.create_point(track, X.tolist())
-=======
-            if e:
-                point = types.Point()
-                point.id = track
-                point.coordinates = X.tolist()
-                self.reconstruction.add_point(point)
->>>>>>> a591f260
+
+                # point = types.Point()
+                # point.id = track
+                # point.coordinates = X.tolist()
+                # self.reconstruction.add_point(point)
                 for shot_id in ids:
                     self._add_track_to_reconstruction(track, shot_id)
 
@@ -1261,13 +1082,8 @@
                 step['bundle'] = brep
                 should_bundle.done()
             elif config['local_bundle_radius'] > 0:
-                if USE_CPP_BUNDLE:
-                    config_cpp = pymap.OpenSfMConfig()
-                    bundled_points, brep = pymap.BAHelpers.bundle_local(
-                        reconstruction.map, image, config_cpp)
-                else:
-                    bundled_points, brep = bundle_local(
-                        reconstruction, camera_priors, None, image, config)
+                bundled_points, brep = bundle_local(
+                    reconstruction, camera_priors, None, image, config)
                 remove_outliers(
                     reconstruction, config, bundled_points)
                 step['local_bundle'] = brep
