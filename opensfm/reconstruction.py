# -*- coding: utf-8 -*-

from itertools import combinations
import os
import datetime

import numpy as np
import cv2
import pyopengv
import time
import networkx as nx
from networkx.algorithms import bipartite

from opensfm import transformations as tf
from opensfm import dataset
from opensfm import multiview
from opensfm import geo
from opensfm import csfm


def bundle(graph, reconstruction, config, fix_cameras=False):
    '''Bundle adjust a reconstruction.
    '''

    start = time.time()
    ba = csfm.BundleAdjuster()
    for k, v in reconstruction['cameras'].items():
        pt = v.get('projection_type', 'perspective')
        if pt == 'perspective':
            ba.add_perspective_camera(str(k), v['focal'], v['k1'], v['k2'],
                v['focal_prior'], fix_cameras)
        elif pt in ['equirectangular', 'spherical']:
            ba.add_equirectangular_camera(str(k))

    for k, v in reconstruction['shots'].items():
        r = v['rotation']
        t = v['translation']
        g = v['gps_position']
        ba.add_shot(
            str(k), str(v['camera']),
            r[0], r[1], r[2],
            t[0], t[1], t[2],
            g[0], g[1], g[2],
            v['gps_dop'], False
        )

    for k, v in reconstruction['points'].items():
        x = v['coordinates']
        ba.add_point(str(k), x[0], x[1], x[2], False)

    for shot in reconstruction['shots']:
        if shot in graph:
            for track in graph[shot]:
                if track in reconstruction['points']:
                    ba.add_observation(str(shot), str(track), *graph[shot][track]['feature'])

    ba.set_loss_function(config.get('loss_function', 'SoftLOneLoss'),
                         config.get('loss_function_threshold', 1))
    ba.set_reprojection_error_sd(config.get('reprojection_error_sd', 0.004))
    ba.set_internal_parameters_prior_sd(config.get('exif_focal_sd', 0.01),
                                        config.get('radial_distorsion_k1_sd', 0.01),
                                        config.get('radial_distorsion_k2_sd', 0.01))

    setup = time.time()

    ba.set_num_threads(config['processes'])
    ba.run()

    run = time.time()
    print ba.brief_report()

    for k, v in reconstruction['cameras'].items():
        if v.get('projection_type', 'perspective') == 'perspective':
            c = ba.get_perspective_camera(str(k))
            v['focal'] = c.focal
            v['k1'] = c.k1
            v['k2'] = c.k2

    for k, v in reconstruction['shots'].items():
        s = ba.get_shot(str(k))
        v['rotation'] = [s.rx, s.ry, s.rz]
        v['translation'] = [s.tx, s.ty, s.tz]

    for k, v in reconstruction['points'].items():
        p = ba.get_point(str(k))
        v['coordinates'] = [p.x, p.y, p.z]
        v['reprojection_error'] = p.reprojection_error

    teardown = time.time()

    print 'setup/run/teardown {0}/{1}/{2}'.format(setup - start, run - setup, teardown - run)


def bundle_single_view(graph, reconstruction, shot_id, config):
    '''Bundle adjust a single camera
    '''
    ba = csfm.BundleAdjuster()
    shot = reconstruction['shots'][shot_id]
    camera_id = shot['camera']
    camera = reconstruction['cameras'][camera_id]

    pt = camera.get('projection_type', 'perspective')
    if pt == 'perspective':
        ba.add_perspective_camera(str(camera_id), camera['focal'], camera['k1'], camera['k2'],
                camera['focal_prior'], True)
    elif pt in ['equirectangular', 'spherical']:
        ba.add_equirectangular_camera(str(camera_id))

    r = shot['rotation']
    t = shot['translation']
    g = shot['gps_position']
    ba.add_shot(
        str(shot_id), str(camera_id),
        r[0], r[1], r[2],
        t[0], t[1], t[2],
        g[0], g[1], g[2],
        shot['gps_dop'], False
    )

    for track_id in graph[shot_id]:
        if track_id in reconstruction['points']:
            track = reconstruction['points'][track_id]
            x = track['coordinates']
            ba.add_point(str(track_id), x[0], x[1], x[2], True)
            ba.add_observation(str(shot_id), str(track_id), *graph[shot_id][track_id]['feature'])

    ba.set_loss_function(config.get('loss_function', 'SoftLOneLoss'),
                         config.get('loss_function_threshold', 1))
    ba.set_reprojection_error_sd(config.get('reprojection_error_sd', 0.004))
    ba.set_internal_parameters_prior_sd(config.get('exif_focal_sd', 0.01),
                                        config.get('radial_distorsion_k1_sd', 0.01),
                                        config.get('radial_distorsion_k2_sd', 0.01))

    ba.set_num_threads(config['processes'])
    ba.run()

    s = ba.get_shot(str(shot_id))
    shot['rotation'] = [s.rx, s.ry, s.rz]
    shot['translation'] = [s.tx, s.ty, s.tz]


def pairwise_reconstructability(common_tracks, homography_inliers):
    outliers = common_tracks - homography_inliers
    outlier_ratio = float(outliers) / common_tracks
    if outlier_ratio > 0.3:
        return common_tracks
    else:
        return 0


def compute_image_pairs(graph, image_graph, config):
    '''All matched image pairs sorted by reconstructability.
    '''
    pairs = []
    score = []
    for im1, im2, d in image_graph.edges(data=True):
        tracks, p1, p2 = dataset.common_tracks(graph, im1, im2)
        if len(tracks) >= 50:
            H, inliers = cv2.findHomography(p1, p2, cv2.RANSAC, config.get('homography_threshold', 0.004))
            r = pairwise_reconstructability(len(tracks), inliers.sum())
            if r > 0:
                pairs.append((im1,im2))
                score.append(r)
    order = np.argsort(-np.array(score))
    return [pairs[o] for o in order]


def add_gps_position(data, shot, image):
    exif = data.load_exif(image)
    reflla = data.load_reference_lla()
    if 'gps' in exif and 'latitude' in exif['gps'] and 'longitude' in exif['gps']:
        lat = exif['gps']['latitude']
        lon = exif['gps']['longitude']
        if data.config.get('use_altitude_tag', False):
            alt = exif['gps'].get('altitude', 2.0)
        else:
            alt = 2.0 # Arbitrary constant value that will be used to align the reconstruction
        x, y, z = geo.topocentric_from_lla(lat, lon, alt,
            reflla['latitude'], reflla['longitude'], reflla['altitude'])
        shot['gps_position'] = [x, y, z]
        shot['gps_dop'] = exif['gps'].get('dop', 15.0)
    else:
        shot['gps_position'] = [0.0, 0.0, 0.0]
        shot['gps_dop'] = 999999.0

    shot['orientation'] = exif.get('orientation', 1)

    if 'accelerometer' in exif:
        shot['accelerometer'] = exif['accelerometer']

    if 'compass' in exif:
        shot['compass'] = exif['compass']

    if 'capture_time' in exif:
        shot['capture_time'] = exif['capture_time']

    if 'skey' in exif:
        shot['skey'] = exif['skey']


def _two_view_reconstruction_inliers(b1, b2, R, t, threshold):
    p = pyopengv.triangulation_triangulate(b1, b2, t, R)

    br1 = p.copy()
    br1 /= np.linalg.norm(br1, axis=1)[:, np.newaxis]

    br2 = R.T.dot((p - t).T).T
    br2 /= np.linalg.norm(br2, axis=1)[:, np.newaxis]

    ok1 = np.linalg.norm(br1 - b1, axis=1) < threshold
    ok2 = np.linalg.norm(br2 - b2, axis=1) < threshold
    return np.nonzero(ok1 * ok2)[0]

def run_relative_pose_ransac(b1, b2, method, threshold, iterations):
    return pyopengv.relative_pose_ransac(b1, b2, method, threshold, iterations)

def run_relative_pose_optimize_nonlinear(b1, b2, t, R):
    return pyopengv.relative_pose_optimize_nonlinear(b1, b2, t, R)

def two_view_reconstruction(p1, p2, camera1, camera2, threshold):
    b1 = multiview.pixel_bearings(p1, camera1)
    b2 = multiview.pixel_bearings(p2, camera2)

    # Note on threshold:
    # See opengv doc on thresholds here: http://laurentkneip.github.io/opengv/page_how_to_use.html
    # Here we arbitrarily assume that the threshold is given for a camera of focal length 1
    # Also arctan(threshold) \approx threshold since threshold is small
    T = run_relative_pose_ransac(b1, b2, "STEWENIUS", 1 - np.cos(threshold), 1000)
    R = T[:, :3]
    t = T[:, 3]
    inliers = _two_view_reconstruction_inliers(b1, b2, R, t, threshold)

    T = run_relative_pose_optimize_nonlinear(b1[inliers], b2[inliers], t, R)
    R = T[:, :3]
    t = T[:, 3]
    inliers = _two_view_reconstruction_inliers(b1, b2, R, t, threshold)

    return cv2.Rodrigues(R.T)[0].ravel(), -R.T.dot(t), inliers


def _two_view_reconstruction_rotation_only_inliers(b1, b2, R, threshold):
    br2 = R.dot(b2.T).T
    ok = np.linalg.norm(br2 - b1, axis=1) < threshold
    return np.nonzero(ok)[0]


def two_view_reconstruction_rotation_only(p1, p2, camera1, camera2, threshold):
    b1 = multiview.pixel_bearings(p1, camera1)
    b2 = multiview.pixel_bearings(p2, camera2)
    t = np.zeros(3)

    R = pyopengv.relative_pose_ransac_rotation_only(b1, b2, 1 - np.cos(threshold), 1000)
    inliers = _two_view_reconstruction_rotation_only_inliers(b1, b2, R, threshold)

    # R = pyopengv.relative_pose_rotation_only(b1[inliers], b2[inliers])
    # inliers = _two_view_reconstruction_rotation_only_inliers(b1, b2, R, threshold)

    return cv2.Rodrigues(R.T)[0].ravel(), inliers


def bootstrap_reconstruction(data, graph, im1, im2):
    '''Starts a reconstruction using two shots.
    '''
    print 'Initial reconstruction with', im1, 'and', im2
    d1 = data.load_exif(im1)
    d2 = data.load_exif(im2)
    cameras = data.load_camera_models()
    camera1 = cameras[d1['camera']]
    camera2 = cameras[d2['camera']]

    tracks, p1, p2 = dataset.common_tracks(graph, im1, im2)
    print 'Number of common tracks', len(tracks)

    threshold = data.config.get('five_point_algo_threshold', 0.006)
    R, t, inliers = two_view_reconstruction(p1, p2, camera1, camera2, threshold)
    if len(inliers) > 5:
        print 'Number of inliers', len(inliers)
        reconstruction = {
            "cameras": cameras,

            "shots" : {
                im1: {
                    "camera": str(d1['camera']),
                    "rotation": [0.0, 0.0, 0.0],
                    "translation": [0.0, 0.0, 0.0],
                },
                im2: {
                    "camera": str(d2['camera']),
                    "rotation": list(R),
                    "translation": list(t),
                },
            },

            "points" : {
            },
        }
        add_gps_position(data, reconstruction['shots'][im1], im1)
        add_gps_position(data, reconstruction['shots'][im2], im2)

        triangulate_shot_features(
                    graph, reconstruction, im1,
                    data.config.get('triangulation_threshold', 0.004),
                    data.config.get('triangulation_min_ray_angle', 2.0))
        print 'Number of reconstructed 3D points :{}'.format(len(reconstruction['points']))
        if len(reconstruction['points']) > data.config.get('five_point_algo_min_inliers', 50):
            print 'Found initialize good pair', im1 , 'and', im2
            bundle_single_view(graph, reconstruction, im2, data.config)
            retriangulate(graph, reconstruction, data.config)
            bundle_single_view(graph, reconstruction, im2, data.config)
            return reconstruction

    print 'Pair', im1, ':', im2, 'fails'
    return None


def reconstructed_points_for_images(graph, reconstruction, images):
    res = []
    for image in images:
        if image not in reconstruction['shots']:
            common_tracks = 0
            for track in graph[image]:
                if track in reconstruction['points']:
                    common_tracks += 1
            res.append((image, common_tracks))
    return sorted(res, key=lambda x: -x[1])


def rotate(angleaxis, point):
    R = cv2.Rodrigues(np.array(angleaxis, dtype=float))[0]
    return R.dot(np.array(point))


def camera_coordinates(camera, shot, point):
    '''Camera coordinates of point given in world coordinates

    >>> shot = { 'rotation': [1., 2., 3.], 'translation': [4., 5., 6.] }
    >>> point = [7., 8., 9.]
    >>> cpoint = camera_coordinates(None, shot, point)
    >>> wpoint = world_coordinates(None, shot, cpoint)
    >>> np.allclose(point, wpoint)
    True
    '''
    return rotate(shot['rotation'], point) + shot['translation']


def world_coordinates(camera, shot, camera_coordinates_point):
    '''World coordinates of a point given in camera coordinates
    '''
    r = -np.array(shot['rotation'])
    return rotate(r, camera_coordinates_point - np.array(shot['translation']) )


def back_project(camera, shot, pixel, depth):
    K = multiview.K_from_camera(camera)
    R = cv2.Rodrigues(np.array(shot['rotation'], dtype=float))[0]
    t = shot['translation']
    A = K.dot(R)
    b = depth * np.array([pixel[0], pixel[1], 1]) - K.dot(t)
    return np.linalg.solve(A, b)


def reproject(camera, shot, point):
    ''' Reproject 3D point onto image plane given a camera
    '''
    p = rotate(shot['rotation'], point['coordinates'])
    p += shot['translation']
    xp = p[0] / p[2]
    yp = p[1] / p[2]

    l1 = camera.get('k1', 0.0)
    l2 = camera.get('k2', 0.0)
    r2 = xp * xp + yp * yp
    distortion = 1.0 + r2  * (l1 + l2  * r2)

    x_reproject = camera['focal'] * distortion * xp
    y_reproject = camera['focal'] * distortion * yp

    return np.array([x_reproject, y_reproject])

def single_reprojection_error(camera, shot, point, observation):
    ''' Reprojection error of a single points
    '''

    point_reprojected = reproject(camera, shot, point)

    err = point_reprojected - observation

    return np.linalg.norm(err)


def reprojection_error(graph, reconstruction):
    errors = []
    for shot_id in reconstruction['shots']:
        for track_id in graph[shot_id]:
            if track_id in reconstruction['points']:
                observation = graph[shot_id][track_id]['feature']
                shot = reconstruction['shots'][shot_id]
                camera = reconstruction['cameras'][shot['camera']]
                point = reconstruction['points'][track_id]
                errors.append(single_reprojection_error(camera, shot, point, observation))
    return np.median(errors)


def reprojection_error_track(track, graph, reconstruction):
    errors = []
    error = 999999999.
    if track in reconstruction['points']:
        for shot_id in graph[track]:
            observation = graph[shot_id][track]['feature']
            if shot_id in reconstruction['shots']:
                shot = reconstruction['shots'][shot_id]
                camera = reconstruction['cameras'][shot['camera']]
                point = reconstruction['points'][track]
                errors.append(single_reprojection_error(camera, shot, point, observation))
        if errors:
            error = np.max(errors)
    else:
        error = 999999999.

    return error


def resect(data, graph, reconstruction, shot_id):
    '''Add a shot to the reconstruction.
    '''
    exif = data.load_exif(shot_id)
    camera_id = exif['camera']
    camera = reconstruction['cameras'][camera_id]

    bs = []
    Xs = []
    for track in graph[shot_id]:
        if track in reconstruction['points']:
            x = graph[track][shot_id]['feature']
            b = multiview.pixel_bearing(x, camera)
            bs.append(b)
            Xs.append(reconstruction['points'][track]['coordinates'])
    bs = np.array(bs)
    Xs = np.array(Xs)
    if len(bs) < 5:
        return False

<<<<<<< HEAD
    # Prior on focal length
    R, t, inliers, _ = cv2.solvePnPRansac(X.astype(np.float32), x.astype(np.float32), K, dist,
        reprojectionError=data.config.get('resection_threshold', 0.004))
=======
    threshold = data.config.get('resection_threshold', 0.004)
    T = pyopengv.absolute_pose_ransac(bs, Xs, "KNEIP", 1 - np.cos(threshold), 1000)
>>>>>>> ac2b94b7

    R = T[:, :3]
    t = T[:, 3]

    reprojected_bs = R.T.dot((Xs - t).T).T
    reprojected_bs /= np.linalg.norm(reprojected_bs, axis=1)[:, np.newaxis]

    inliers = np.linalg.norm(reprojected_bs - bs, axis=1) < threshold
    ninliers = sum(inliers)

    print 'Resection', shot_id, 'inliers:', ninliers, '/', len(bs)
    if ninliers >= data.config.get('resection_min_inliers', 15):
        R = cv2.Rodrigues(T[:, :3].T)[0].ravel()
        t = -T[:, :3].T.dot(T[:, 3])
        reconstruction['shots'][shot_id] = {
            "camera": camera_id,
            "rotation": list(R.flat),
            "translation": list(t.flat),
        }
        add_gps_position(data, reconstruction['shots'][shot_id], shot_id)
        bundle_single_view(graph, reconstruction, shot_id, data.config)
        return True
    else:
        return False


def Rt_from_shot(shot):
    Rt = np.empty((3, 4))
    Rt[:,:3] = cv2.Rodrigues(np.array(shot['rotation'], dtype=float))[0]
    Rt[:, 3] = shot['translation']
    return Rt


def projection_matrix(camera, shot):
    K = multiview.K_from_camera(camera)
    Rt = Rt_from_shot(shot)
    return np.dot(K, Rt)


def triangulate_track(track, graph, reconstruction, Rt_by_id, reproj_threshold, min_ray_angle_degrees):
    min_ray_angle = np.radians(min_ray_angle_degrees)
    Rts, bs = [], []

    for shot_id in graph[track]:
        if shot_id in reconstruction['shots']:
            shot = reconstruction['shots'][shot_id]
            camera = reconstruction['cameras'][shot['camera']]
            if shot_id not in Rt_by_id:
                Rt_by_id[shot_id] = Rt_from_shot(shot)
            Rts.append(Rt_by_id[shot_id])
            x = graph[track][shot_id]['feature']
            b = multiview.pixel_bearing(np.array(x), camera)
            bs.append(b)

    if len(Rts) >= 2:
        e, X = csfm.triangulate_bearings(Rts, bs, reproj_threshold, min_ray_angle)
        if X is not None:
            reconstruction['points'][track] = {
                "coordinates": list(X),
            }


def triangulate_shot_features(graph, reconstruction, shot_id, reproj_threshold, min_ray_angle):
    '''Reconstruct as many tracks seen in shot_id as possible.
    '''
    Rt_by_id = {}

    for track in graph[shot_id]:
        if track not in reconstruction['points']:
            triangulate_track(track, graph, reconstruction, Rt_by_id, reproj_threshold, min_ray_angle)


def retriangulate(graph, reconstruction, config):
    '''Retrianguate all points
    '''
    threshold = config.get('triangulation_threshold', 0.004)
    min_ray_angle = config.get('triangulation_min_ray_angle', 2.0)
    Rt_by_id = {}
    tracks, images = tracks_and_images(graph)
    for track in tracks:
        triangulate_track(track, graph, reconstruction, Rt_by_id, threshold, min_ray_angle)


def remove_outliers(graph, reconstruction, config):
    threshold = config.get('bundle_outlier_threshold', 0.008)
    if threshold > 0:
        outliers = []
        for track in reconstruction['points']:
            error = reconstruction['points'][track]['reprojection_error']
            if error > threshold:
                outliers.append(track)
        for track in outliers:
            del reconstruction['points'][track]
        print 'Remove {0} outliers'.format(len(outliers))


def optical_center(shot):
    R = cv2.Rodrigues(np.array(shot['rotation'], dtype=float))[0]
    t = shot['translation']
    return -R.T.dot(t)


def viewing_direction(shot):
    """ Calculates the viewing direction for a shot.

    :param shot: The shot.
    :return: The viewing direction.
    """
    R = cv2.Rodrigues(np.array(shot['rotation'], dtype=float))[0]
    t = np.array([0, 0, 1])
    return R.T.dot(t)


def apply_similarity(reconstruction, s, A, b):
    """Apply a similarity (y = s A x + t) to a reconstruction.

    :param reconstruction: The reconstruction to transform.
    :param s: The scale (a scalar)
    :param A: The rotation matrix (3x3)
    :param b: The translation vector (3)
    """
    # Align points.
    for point in reconstruction['points'].values():
        Xp = s * A.dot(point['coordinates']) + b
        point['coordinates'] = list(Xp)

    # Align cameras.
    for shot in reconstruction['shots'].values():
        R = cv2.Rodrigues(np.array(shot['rotation']))[0]
        t = np.array(shot['translation'])
        Rp = R.dot(A.T)
        tp = -Rp.dot(b) + s * t
        shot['rotation'] = list(cv2.Rodrigues(Rp)[0].flat)
        shot['translation'] = list(tp)


def align_reconstruction_naive_similarity(reconstruction):
    if len(reconstruction['shots']) < 3: return
    # Compute similarity Xp = s A X + b
    X, Xp = [], []
    for shot in reconstruction['shots'].values():
        X.append(optical_center(shot))
        Xp.append(shot['gps_position'])
    X = np.array(X)
    Xp = np.array(Xp)
    T = tf.superimposition_matrix(X.T, Xp.T, scale=True)

    A, b = T[:3,:3], T[:3,3]
    s = np.linalg.det(A)**(1./3)
    A /= s
    return s, A, b


def get_horitzontal_and_vertical_directions(R, orientation):
    '''Get orientation vectors from camera rotation matrix and orientation tag.

    Return a 3D vectors pointing to the positive XYZ directions of the image.
    X points to the right, Y to the bottom, Z to the front.
    '''
    # See http://sylvana.net/jpegcrop/exif_orientation.html
    if orientation == 1:
        return  R[0, :],  R[1, :],  R[2, :]
    if orientation == 2:
        return -R[0, :],  R[1, :], -R[2, :]
    if orientation == 3:
        return -R[0, :], -R[1, :],  R[2, :]
    if orientation == 4:
        return  R[0, :], -R[1, :],  R[2, :]
    if orientation == 5:
        return  R[1, :],  R[0, :], -R[2, :]
    if orientation == 6:
        return  R[1, :], -R[0, :],  R[2, :]
    if orientation == 7:
        return -R[1, :], -R[0, :], -R[2, :]
    if orientation == 8:
        return -R[1, :],  R[0, :],  R[2, :]
    print 'ERROR unknown orientation {0} - Assuming orientation 1 instead.'.format(orientation)
    return  R[0, :],  R[1, :],  R[2, :]


def align_reconstruction(reconstruction, config):
    s, A, b = align_reconstruction_similarity(reconstruction, config)
    apply_similarity(reconstruction, s, A, b)


def align_reconstruction_similarity(reconstruction, config):
    align_method = config.get('align_method', 'orientation_prior')
    if align_method == 'orientation_prior':
        return align_reconstruction_orientation_prior_similarity(reconstruction, config)
    elif align_method == 'naive':
        return align_reconstruction_naive_similarity(reconstruction)


def align_reconstruction_orientation_prior_similarity(reconstruction, config):
    X, Xp = [], []
    orientation_type = config.get('align_orientation_prior', 'horizontal')
    onplane, verticals = [], []
    for shot in reconstruction['shots'].values():
        X.append(optical_center(shot))
        Xp.append(shot['gps_position'])
        R = cv2.Rodrigues(np.array(shot['rotation']))[0]
        x, y, z = get_horitzontal_and_vertical_directions(R, shot.get('orientation'))
        if orientation_type == 'no_roll':
            onplane.append(x)
            verticals.append(-y)
        elif orientation_type == 'horizontal':
            onplane.append(x)
            onplane.append(z)
            verticals.append(-y)
        elif orientation_type == 'vertical':
            onplane.append(x)
            onplane.append(y)
            verticals.append(-z)

    X = np.array(X)
    Xp = np.array(Xp)

    # Estimate ground plane.
    p = multiview.fit_plane(X - X.mean(axis=0), onplane, verticals)
    Rplane = multiview.plane_horizontalling_rotation(p)
    X = Rplane.dot(X.T).T

    # Estimate 2d similarity to align to GPS
    if (len(X) < 2 or
           X.std(axis=0).max() < 1e-8 or     # All points are the same.
           Xp.std(axis=0).max() < 0.01):      # All GPS points are the same.
        s = len(X) / max(1e-8, X.std(axis=0).max())           # Set the arbitrary scale proportional to the number of cameras.
        A = Rplane
        b = Xp.mean(axis=0) - X.mean(axis=0)
    else:
        T = tf.affine_matrix_from_points(X.T[:2], Xp.T[:2], shear=False)
        s = np.linalg.det(T[:2,:2])**(1./2)
        A = np.eye(3)
        A[:2,:2] = T[:2,:2] / s
        A = A.dot(Rplane)
        b = np.array([T[0,2],
                      T[1,2],
                      Xp[:,2].mean() - s * X[:,2].mean()])  # vertical alignment
    return s, A, b


def register_reconstruction_with_gps(reconstruction, reference):
    """
    register reconstrution with gps positions and compass angles
    """
    shots = reconstruction['shots']
    for shot_id, shot in shots.iteritems():
        gps = {}
        topo = optical_center(shot)
        lat, lon, alt = geo.lla_from_topocentric(topo[0], topo[1], topo[2],
                                reference['latitude'], reference['longitude'], reference['altitude'])

        # find direction
        shot['translation'][2] -= 1
        topo2 = optical_center(shot)
        dz = topo2 - topo
        angle = np.rad2deg(np.arctan2(dz[0], dz[1]))
        angle = (angle+360) % 360
        reconstruction['shots'][shot_id]['gps'] = {
                                            'lon': lon,
                                            'lat': lat,
                                            'altitude': alt,
                                            'direction': angle
                                      }


def merge_two_reconstructions(r1, r2, config, threshold=1):
    ''' Merge two reconstructions with common tracks
    '''
    t1, t2 = r1['points'], r2['points']
    common_tracks = list(set(t1) & set(t2))

    # print 'Number of common tracks between two reconstructions: {0}'.format(len(common_tracks))
    if len(common_tracks) > 6:

        # Estimate similarity transform
        p1 = np.array([t1[t]['coordinates'] for t in common_tracks])
        p2 = np.array([t2[t]['coordinates'] for t in common_tracks])

        T, inliers = multiview.fit_similarity_transform(p1, p2, max_iterations=1000, threshold=threshold)

        if len(inliers) >= 10:
            s, A, b = multiview.decompose_similarity_transform(T)
            r1p = r1
            apply_similarity(r1p, s, A, b)
            r = r2
            r['shots'].update(r1p['shots'])
            r['points'].update(r1p['points'])
            align_reconstruction(r, config)
            return [r]
        else:
            return [r1, r2]
    else:
        return [r1, r2]


def merge_reconstructions(reconstructions, config):
    ''' Greedily merge reconstructions with common tracks
    '''
    num_reconstruction = len(reconstructions)
    ids_reconstructions = np.arange(num_reconstruction)
    remaining_reconstruction = ids_reconstructions
    reconstructions_merged = []
    num_merge = 0
    pairs = []

    for (i, j) in combinations(ids_reconstructions, 2):
        if (i in remaining_reconstruction) and (j in remaining_reconstruction):
            r = merge_two_reconstructions(reconstructions[i], reconstructions[j], config)
            if len(r) == 1:
                remaining_reconstruction = list(set(remaining_reconstruction) - set([i, j]))
                for k in remaining_reconstruction:
                    rr = merge_two_reconstructions(r[0], reconstructions[k], config)
                    if len(r) == 2:
                        break
                    else:
                        r = rr
                        remaining_reconstruction = list(set(remaining_reconstruction) - set([k]))
                reconstructions_merged.append(r[0])
                num_merge += 1


    for k in remaining_reconstruction:
        reconstructions_merged.append(reconstructions[k])

    print 'Merged {0} reconstructions.'.format(num_merge)

    return reconstructions_merged


def paint_reconstruction(data, graph, reconstruction):
    for track in reconstruction['points']:
        reconstruction['points'][track]['color'] = graph[track].values()[0]['feature_color']


def grow_reconstruction(data, graph, reconstruction, images):
    bundle_interval = data.config.get('bundle_interval', 0)
    bundle_new_points_ratio = data.config.get('bundle_new_points_ratio', 1.2)
    retriangulation = data.config.get('retriangulation', False)
    retriangulation_ratio = data.config.get('retriangulation_ratio', 1.25)

    bundle(graph, reconstruction, data.config)
    align_reconstruction(reconstruction, data.config)

    num_points_last_bundle = len(reconstruction['points'])
    num_shots_last_bundle = len(reconstruction['shots'])
    num_points_last_retriangulation = len(reconstruction['points'])
    num_shots_reconstructed = len(reconstruction['shots'])

    while True:
        if data.config.get('save_partial_reconstructions', False):
            paint_reconstruction(data, graph, reconstruction)
            data.save_reconstruction(reconstruction, 'reconstruction.{}.json'.format(
                datetime.datetime.now().isoformat().replace(':', '_')))

        common_tracks = reconstructed_points_for_images(graph, reconstruction, images)
        if not common_tracks:
            break

        for image, num_tracks in common_tracks:
            if resect(data, graph, reconstruction, image):
                print '-------------------------------------------------------'
                print 'Adding {0} to the reconstruction'.format(image)
                images.remove(image)

                triangulate_shot_features(
                                graph, reconstruction, image,
                                data.config.get('triangulation_threshold', 0.004),
                                data.config.get('triangulation_min_ray_angle', 2.0))

                if (len(reconstruction['points']) >= num_points_last_bundle * bundle_new_points_ratio
                    or len(reconstruction['shots']) >= num_shots_last_bundle + bundle_interval):
                    bundle(graph, reconstruction, data.config)
                    remove_outliers(graph, reconstruction, data.config)
                    align_reconstruction(reconstruction, data.config)
                    num_points_last_bundle = len(reconstruction['points'])
                    num_shots_last_bundle = len(reconstruction['shots'])


                num_points = len(reconstruction['points'])
                if retriangulation and num_points > num_points_last_retriangulation * retriangulation_ratio:
                    print 'Re-triangulating'
                    retriangulate(graph, reconstruction, data.config)
                    bundle(graph, reconstruction, data.config)
                    num_points_last_retriangulation = len(reconstruction['points'])
                    print '  Reprojection Error:', reprojection_error(graph, reconstruction)

                break
        else:
            print 'Some images can not be added'
            break


    bundle(graph, reconstruction, data.config)
    align_reconstruction(reconstruction, data.config)

    print 'Reprojection Error:', reprojection_error(graph, reconstruction)
    print 'Painting the reconstruction from {0} cameras'.format(len(reconstruction['shots']))
    paint_reconstruction(data, graph, reconstruction)
    print 'Done.'
    return reconstruction


def tracks_and_images(graph):
    tracks, images = [], []
    for n in graph.nodes(data=True):
        if n[1]['bipartite'] == 0:
            images.append(n[0])
        else:
            tracks.append(n[0])
    return tracks, images


def incremental_reconstruction(data):
    data.invent_reference_lla()
    graph = data.load_tracks_graph()
    tracks, images = tracks_and_images(graph)
    remaining_images = set(images)
    print 'images', len(images)
    print 'nonfisheye images', len(remaining_images)
    image_graph = bipartite.weighted_projected_graph(graph, images)
    reconstructions = []
    pairs = compute_image_pairs(graph, image_graph, data.config)
    for im1, im2 in pairs:
        if im1 in remaining_images and im2 in remaining_images:
            reconstruction = bootstrap_reconstruction(data, graph, im1, im2)
            if reconstruction:
                remaining_images.remove(im1)
                remaining_images.remove(im2)
                reconstruction = grow_reconstruction(data, graph, reconstruction, remaining_images)
                reconstructions.append(reconstruction)
                reconstructions = sorted(reconstructions, key=lambda x: -len(x['shots']))
                data.save_reconstruction(reconstructions)

    for k, r in enumerate(reconstructions):
        print 'Reconstruction', k, ':', len(r['shots']), 'images', ',', len(r['points']),'points'

    print len(reconstructions), 'partial reconstructions in total.'<|MERGE_RESOLUTION|>--- conflicted
+++ resolved
@@ -440,14 +440,8 @@
     if len(bs) < 5:
         return False
 
-<<<<<<< HEAD
-    # Prior on focal length
-    R, t, inliers, _ = cv2.solvePnPRansac(X.astype(np.float32), x.astype(np.float32), K, dist,
-        reprojectionError=data.config.get('resection_threshold', 0.004))
-=======
     threshold = data.config.get('resection_threshold', 0.004)
     T = pyopengv.absolute_pose_ransac(bs, Xs, "KNEIP", 1 - np.cos(threshold), 1000)
->>>>>>> ac2b94b7
 
     R = T[:, :3]
     t = T[:, 3]
