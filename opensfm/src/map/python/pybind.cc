#include <foundation/types.h>
#include <geometry/pose.h>
#include <glog/logging.h>
#include <map/TestView.h>
#include <map/dataviews.h>
#include <map/defines.h>
#include <map/landmark.h>
#include <map/map.h>
#include <map/pybind_utils.h>
#include <map/shot.h>
#include <pybind11/eigen.h>
#include <pybind11/pybind11.h>
#include <pybind11/stl.h>
#include <typeinfo>

namespace py = pybind11;
<<<<<<< HEAD

PYBIND11_MODULE(pymap, m) {
  py::class_<map::Pose>(m, "Pose")
      .def(py::init())
      .def("get_cam_to_world", &map::Pose::CameraToWorld)
      .def("get_world_to_cam", &map::Pose::WorldToCamera)
      // C++11
      .def("set_from_world_to_cam",
           (void (map::Pose::*)(const Eigen::Matrix4d &)) &
               map::Pose::SetFromWorldToCamera)
      .def("set_from_world_to_cam",
           (void (map::Pose::*)(const Eigen::Matrix3d &,
                                const Eigen::Vector3d &)) &
               map::Pose::SetFromWorldToCamera)
      .def("set_from_world_to_cam",
           (void (map::Pose::*)(const Eigen::Vector3d &,
                                const Eigen::Vector3d &)) &
               map::Pose::SetFromWorldToCamera)
      .def("set_from_cam_to_world",
           (void (map::Pose::*)(const Eigen::Matrix4d &)) &
               map::Pose::SetFromCameraToWorld)
      .def("set_from_cam_to_world",
           (void (map::Pose::*)(const Eigen::Matrix3d &,
                                const Eigen::Vector3d &)) &
               map::Pose::SetFromCameraToWorld)
      .def("set_from_cam_to_world",
           (void (map::Pose::*)(const Eigen::Vector3d &,
                                const Eigen::Vector3d &)) &
               map::Pose::SetFromCameraToWorld)
      .def("get_origin", &map::Pose::GetOrigin)
      .def("get_R_cam_to_world", &map::Pose::RotationCameraToWorld)
      .def("get_rotation_matrix", &map::Pose::RotationWorldToCamera)
      .def("get_R_world_to_cam", &map::Pose::RotationWorldToCamera)
      .def("get_R_cam_to_world_min", &map::Pose::RotationCameraToWorldMin)
      .def("get_R_world_to_cam_min", &map::Pose::RotationWorldToCameraMin)
      .def("get_t_cam_to_world", &map::Pose::TranslationCameraToWorld)
      .def("get_t_world_to_cam", &map::Pose::TranslationWorldToCamera)
      .def("get_Rt", &map::Pose::WorldToCameraRt)
      .def_property("rotation", &map::Pose::RotationWorldToCameraMin,
                    &map::Pose::SetWorldToCamRotation)
      .def_property("translation", &map::Pose::TranslationWorldToCamera,
                    &map::Pose::SetWorldToCamTranslation)
      .def("set_rotation_matrix", &map::Pose::SetWorldToCamRotationMatrix)
      .def("transform", &map::Pose::TransformWorldToCamera)
      .def("transform_inverse", &map::Pose::TransformCameraToWorld)
      .def("relative_to", &map::Pose::RelativeTo)
      .def(py::pickle(
          [](const map::Pose &p) { return py::make_tuple(p.CameraToWorld()); },
          [](py::tuple p) {
            map::Pose pose;
            pose.SetFromCameraToWorld(p[0].cast<Mat4d>());
            return pose;
          }));
=======
>>>>>>> 38e5d081

template <typename T>
void DeclareShotMeasurement(py::module &m, const std::string &type_name) {
  using SM = map::ShotMeasurement<T>;
  
  std::string class_name = std::string("ShotMeasurement") + type_name;

  py::class_<SM>(m, class_name.c_str())
      .def(py::init<>())
      .def_property_readonly("has_value", &SM::HasValue)
      .def_property("value", &SM::Value, &SM::SetValue)
      .def("reset", &SM::Reset)
      .def(py::pickle([](const SM &sm) { return py::make_tuple(sm.Value()); },
                      [](py::tuple p) {
                        SM sm;
                        sm.SetValue(p[0].cast<T>());
                        return sm;
                      }));
}
PYBIND11_MODULE(pymap, m) {
  py::class_<map::Map>(m, "Map")
      .def(py::init())
      .def("number_of_shots", &map::Map::NumberOfShots,
           "Returns the number of shots")
      .def("color_map", &map::Map::ColorMap)
      .def("number_of_landmarks", &map::Map::NumberOfLandmarks)
      .def("number_of_cameras", &map::Map::NumberOfCameras)
      .def("create_camera", &map::Map::CreateCamera, py::arg("camera"),
           py::return_value_policy::reference_internal)
      // Landmark
      .def("create_landmark", &map::Map::CreateLandmark, py::arg("lm_id"),
           py::arg("global_position"),
           py::return_value_policy::reference_internal)
      .def("remove_landmark", (void (map::Map::*)(const map::Landmark *const)) &
                                  map::Map::RemoveLandmark)
      .def("remove_landmark", (void (map::Map::*)(const map::LandmarkId &)) &
                                  map::Map::RemoveLandmark)
      .def(
          "create_shot",
          (map::Shot * (map::Map::*)(const map::ShotId &, const map::CameraId &,
                                     const Pose &)) &
              map::Map::CreateShot,
          py::arg("shot_id"), py::arg("camera_id"), py::arg("pose"),
          py::return_value_policy::reference_internal)
      .def(
          "create_shot",
          (map::Shot * (map::Map::*)(const map::ShotId &, const map::CameraId &)) &
              map::Map::CreateShot,
          py::arg("shot_id"), py::arg("camera_id"),
          py::return_value_policy::reference_internal)
      .def("remove_shot", &map::Map::RemoveShot)
      .def("get_shot", &map::Map::GetShot,
           py::return_value_policy::reference_internal)
      .def("add_observation",
           (void (map::Map::*)(map::Shot *const, map::Landmark *const,
                               const map::FeatureId)) &
               map::Map::AddObservation,
           py::arg("shot"), py::arg("landmark"), py::arg("feature_id"))
      .def("add_observation",
           (void (map::Map::*)(map::Shot *const, map::Landmark *const,
                               const Observation &)) &
               map::Map::AddObservation,
           py::arg("shot"), py::arg("landmark"), py::arg("observation"))
      .def("add_observation",
           (void (map::Map::*)(const map::ShotId &, const map::LandmarkId &,
                               const Observation &)) &
               map::Map::AddObservation,
           py::arg("shot_Id"), py::arg("landmark_id"), py::arg("observation"))
      .def("remove_observation",
           (void (map::Map::*)(map::Shot *const, map::Landmark *const,
                               const map::FeatureId)) &
               map::Map::RemoveObservation,
           py::arg("shot"), py::arg("landmark"), py::arg("feature_id"))
      .def("remove_observation",
           (void (map::Map::*)(const map::ShotId &, const map::LandmarkId &)) &
               map::Map::RemoveObservation,
           py::arg("shot"), py::arg("landmark"))

      .def("get_all_shots", &map::Map::GetShotView)
      .def("get_shot_view", &map::Map::GetShotView)
      .def("get_all_cameras", &map::Map::GetCameraView)
      .def("get_camera_view", &map::Map::GetCameraView)
      .def("get_all_landmarks", &map::Map::GetLandmarkView)
      .def("get_landmark_view", &map::Map::GetLandmarkView)
      .def("set_reference", &map::Map::SetTopoCentricConverter)
      .def("get_reference", &map::Map::GetTopoCentricConverter)
      .def("create_camera", &map::Map::CreateCamera,
           py::return_value_policy::reference_internal)
      .def("has_landmark", &map::Map::HasLandmark)
      .def("get_landmark", &map::Map::GetLandmark,
           py::return_value_policy::reference_internal)
      .def("clear_observations_and_landmarks",
           &map::Map::ClearObservationsAndLandmarks)
      .def("get_cameras", &map::Map::GetCameras,
           py::return_value_policy::reference_internal)
      .def("get_camera", &map::Map::GetCamera,
           py::return_value_policy::reference_internal)
      .def("current_shot_unique_id", &map::Map::GetCurrentShotUniqueId)
      .def("current_landmark_unique_id", &map::Map::GetCurrentLandmarkUniqueId)
      .def("set_landmark_unique_id", &map::Map::SetLandmarkUniqueId)
      ;

  py::class_<map::TopoCentricConverter>(m, "TopoCentriConverter")
      .def(py::init<>())
      .def(py::init<const double, const double, const double>())
      .def_readonly("lat", &map::TopoCentricConverter::lat_)
      .def_readonly("lon", &map::TopoCentricConverter::long_)
      .def_readonly("alt", &map::TopoCentricConverter::lat_);

  py::class_<map::Shot>(m, "Shot")
      .def_readonly("id", &map::Shot::id_)
      .def_readonly("unique_id", &map::Shot::unique_id_)
      .def_readonly("slam_data", &map::Shot::slam_data_,
                    py::return_value_policy::reference_internal)
      .def_readwrite("mesh", &map::Shot::mesh)
      .def_readwrite("covariance", &map::Shot::covariance)
      .def_readwrite("merge_cc", &map::Shot::merge_cc)
      .def_readwrite("scale", &map::Shot::scale)
      .def("get_observation", &map::Shot::GetObservation,
           py::return_value_policy::reference_internal)
      .def("get_keypoints", &map::Shot::GetKeyPoints,
           py::return_value_policy::reference_internal)
      .def("compute_num_valid_pts", &map::Shot::ComputeNumValidLandmarks,
           py::arg("min_obs_thr") = 1)
      .def("get_valid_landmarks", &map::Shot::ComputeValidLandmarks,
           py::return_value_policy::reference_internal)
      .def("get_valid_landmarks_and_indices", &map::Shot::ComputeValidLandmarksAndIndices,
          py::return_value_policy::reference_internal)
     .def("get_valid_landmarks_indices", &map::Shot::ComputeValidLandmarksIndices,
          py::return_value_policy::reference_internal)
      .def("init_and_take_datastructures",
           &map::Shot::InitAndTakeDatastructures)
      .def("init_keypts_and_descriptors", &map::Shot::InitKeyptsAndDescriptors)
      .def("set_pose", &map::Shot::SetPose)
      .def("get_pose", &map::Shot::GetPose,
           py::return_value_policy::reference_internal)
      .def("compute_median_depth", &map::Shot::ComputeMedianDepthOfLandmarks)
      .def("scale_landmarks", &map::Shot::ScaleLandmarks)
      .def("scale_pose", &map::Shot::ScalePose)
      .def("remove_observation", &map::Shot::RemoveLandmarkObservation)
      .def("get_camera_to_world", &map::Shot::GetCamToWorld)
      .def("get_world_to_camera", &map::Shot::GetWorldToCam)
      // TODO: Move completely away from opencv
      .def("get_obs_by_idx", &map::Shot::GetKeyPointEigen)
      .def("get_camera_name", &map::Shot::GetCameraName)
      .def_readwrite("shot_measurement", &map::Shot::shot_measurements_)
      .def_readwrite("metadata", &map::Shot::shot_measurements_)
      .def_property("pose", &map::Shot::GetPose, &map::Shot::SetPose)
      .def_property_readonly("camera", &map::Shot::GetCamera,
                             py::return_value_policy::reference_internal)
      .def("create_observation", &map::Shot::CreateObservation)
      .def("increase_observed_of_landmarks", &map::Shot::IncreaseObservedOfLandmarks)
      .def("get_landmark_observation", &map::Shot::GetLandmarkObservation,
           py::return_value_policy::reference_internal)
      .def("project", &map::Shot::Project)
      .def("project_many", &map::Shot::ProjectMany)
      .def("bearing", &map::Shot::Bearing)
      .def("bearing_many", &map::Shot::BearingMany)
      .def("undistort_and_compute_bearings", &map::Shot::UndistortAndComputeBearings)
      .def("normalize_keypts", &map::Shot::NormalizeKeypts)
      // pickle support
      .def(py::pickle(
          [](const map::Shot &s) {
            auto c = s.GetCamera();
            return py::make_tuple(
                s.id_, s.unique_id_, s.GetPose().CameraToWorld(),
                py::make_tuple(c->GetParametersMap(), c->GetProjectionType(), c->width, c->height, c->id));
          },
          [](py::tuple s) {
            // Create camera
            auto t = s[3].cast<py::tuple>();
            const auto values =
                t[0].cast<std::map<Camera::Parameters, double>>();
            const auto type = t[1].cast<ProjectionType>();
            const auto width = t[2].cast<int>();
            const auto height = t[3].cast<int>();
            const auto id = t[4].cast<std::string>();

            Camera camera = Camera::CreatePerspectiveCamera(0, 0, 0);
            switch (type) {
              case ProjectionType::PERSPECTIVE: {
                camera = Camera::CreatePerspectiveCamera(
                    values.at(Camera::Parameters::Focal),
                    values.at(Camera::Parameters::K1),
                    values.at(Camera::Parameters::K2));
                break;
              }
              case ProjectionType::BROWN: {
                Vec2d principal_point = Vec2d::Zero();
                principal_point << values.at(Camera::Parameters::Cx),
                    values.at(Camera::Parameters::Cy);
                VecXd distortion(5);
                distortion << values.at(Camera::Parameters::K1),
                    values.at(Camera::Parameters::K2),
                    values.at(Camera::Parameters::K3),
                    values.at(Camera::Parameters::P1),
                    values.at(Camera::Parameters::P2);
                camera = Camera::CreateBrownCamera(
                    values.at(Camera::Parameters::Focal),
                    values.at(Camera::Parameters::AspectRatio), principal_point,
                    distortion);
                break;
              }
              case ProjectionType::FISHEYE: {
                camera = Camera::CreateFisheyeCamera(
                    values.at(Camera::Parameters::Focal),
                    values.at(Camera::Parameters::K1),
                    values.at(Camera::Parameters::K2));
                break;
              }
              case ProjectionType::DUAL: {
                camera = Camera::CreateDualCamera(
                    values.at(Camera::Parameters::Transition),
                    values.at(Camera::Parameters::Focal),
                    values.at(Camera::Parameters::K1),
                    values.at(Camera::Parameters::K2));
                break;
              }
              case ProjectionType::SPHERICAL: {
                camera = Camera::CreateSphericalCamera();
                break;
              }
            }
            camera.width = width;
            camera.height = height;
            camera.id = id;
            // create unique_ptr
            auto cam_ptr = std::unique_ptr<Camera>(new Camera(camera));
            auto pose = Pose();
            pose.SetFromCameraToWorld(s[2].cast<Mat4d>());
            map::Shot shot(s[0].cast<map::ShotId>(), std::move(cam_ptr), pose);
            // auto shot =
                // map::Shot(s[0].cast<map::ShotId>(), std::move(cam_ptr), pose);
            shot.unique_id_ = s[1].cast<map::ShotUniqueId>();
            return shot;
          }));

  py::class_<map::SLAMShotData>(m, "SlamShotData")
      .def_readonly("undist_keypts", &map::SLAMShotData::undist_keypts_,
                    py::return_value_policy::reference_internal)
      .def("update_graph_node", &map::SLAMShotData::UpdateGraphNode)
      .def_readonly("bearings", &map::SLAMShotData::bearings_);

  py::class_<map::SLAMLandmarkData>(m, "SlamLandmarkData")
      .def("get_observed_ratio", &map::SLAMLandmarkData::GetObservedRatio)
      .def("get_num_observable", &map::SLAMLandmarkData::GetNumObservable)
      .def("get_num_observed", &map::SLAMLandmarkData::GetNumObserved);

  DeclareShotMeasurement<int>(m, "Int");
  DeclareShotMeasurement<double>(m, "Double");
  DeclareShotMeasurement<Vec3d>(m, "Vec3d");
  DeclareShotMeasurement<std::string>(m, "String");

  py::class_<map::ShotMeasurements>(m, "ShotMeasurements")
      .def(py::init<>())
      .def_readwrite("gps_accuracy", &map::ShotMeasurements::gps_accuracy_)
      .def_readwrite("gps_position", &map::ShotMeasurements::gps_position_)
      .def_readwrite("orientation", &map::ShotMeasurements::orientation_)
      .def_readwrite("capture_time", &map::ShotMeasurements::capture_time_)
      .def_readwrite("accelerometer", &map::ShotMeasurements::accelerometer_)
      .def_readwrite("compass_angle", &map::ShotMeasurements::compass_angle_)
      .def_readwrite("compass_accuracy", &map::ShotMeasurements::compass_accuracy_)
      .def_readwrite("sequence_key", &map::ShotMeasurements::sequence_key_)
      .def(py::pickle(
          [](const map::ShotMeasurements &s) {
            return py::make_tuple(s.gps_accuracy_, s.gps_position_, s.orientation_,
                                  s.capture_time_, s.accelerometer_, s.compass_angle_,
                                  s.compass_accuracy_, s.sequence_key_);
          },
          [](py::tuple s) {
            map::ShotMeasurements sm;
            sm.gps_accuracy_ = s[0].cast<decltype(sm.gps_accuracy_)>();
            sm.gps_position_ = s[1].cast<decltype(sm.gps_position_)>();
            sm.orientation_ = s[2].cast<decltype(sm.orientation_)>();
            sm.capture_time_ = s[3].cast<decltype(sm.capture_time_)>();
            sm.accelerometer_ = s[4].cast<decltype(sm.accelerometer_)>();
            sm.compass_angle_ = s[5].cast<decltype(sm.compass_angle_)>();
            sm.compass_accuracy_ = s[5].cast<decltype(sm.compass_angle_)>();
            sm.sequence_key_ = s[6].cast<decltype(sm.sequence_key_)>();
            return sm;
          }));

  py::class_<map::ShotMesh>(m, "ShotMesh")
      .def_property("faces", &map::ShotMesh::GetFaces, &map::ShotMesh::SetFaces)
      .def_property("vertices", &map::ShotMesh::GetVertices,
                    &map::ShotMesh::SetVertices);

  py::class_<map::Landmark>(m, "Landmark")
      .def(py::init<const map::LandmarkId &, const Vec3d &>())
      .def_readonly("id", &map::Landmark::id_)
      .def_readonly("unique_id", &map::Landmark::unique_id_)
      .def_readwrite("slam_data", &map::Landmark::slam_data_)
      .def("get_global_pos", &map::Landmark::GetGlobalPos)
      .def_property("coordinates", &map::Landmark::GetGlobalPos,
                    &map::Landmark::SetGlobalPos)
      .def("set_global_pos", &map::Landmark::SetGlobalPos)
      .def("is_observed_in_shot", &map::Landmark::IsObservedInShot)
      .def("add_observation", &map::Landmark::AddObservation)
      .def("remove_observation", &map::Landmark::RemoveObservation)
      .def("has_observations", &map::Landmark::HasObservations)
      .def("get_observations", &map::Landmark::GetObservations,
           py::return_value_policy::reference_internal)
      .def("number_of_observations", &map::Landmark::NumberOfObservations)
      .def("get_ref_shot", &map::Landmark::GetRefShot,
           py::return_value_policy::reference_internal)
      .def("set_ref_shot", &map::Landmark::SetRefShot)
      .def("get_obs_in_shot", &map::Landmark::GetObservationInShot)
      .def_property("reprojection_errors",
                    &map::Landmark::GetReprojectionErrors,
                    &map::Landmark::SetReprojectionErrors)
      .def("remove_reprojection_error", &map::Landmark::RemoveReprojectionError)
      .def_property("color", &map::Landmark::GetColor,
                    &map::Landmark::SetColor)
      .def("get_observation_id_in_shot", &map::Landmark::GetObservationIdInShot)
      .def("get_observation_in_shot", &map::Landmark::GetObservationInShot)
     ;

  py::class_<map::ShotView>(m, "ShotView")
      .def(py::init<map::Map &>())
      .def("__len__", &map::ShotView::NumberOfShots)
      .def(
          "items",
          [](const map::ShotView &sv) {
            const auto &shots = sv.GetShots();
            return py::make_unique_ptr_iterator(shots.begin(), shots.end());
          },
          py::return_value_policy::reference_internal)
      .def(
          "values",
          [](const map::ShotView &sv) {
            const auto &shots = sv.GetShots();
            return py::make_unique_ptr_value_iterator(shots.begin(),
                                                      shots.end());
          },
          py::return_value_policy::reference_internal)
      .def(
          "__iter__",
          [](const map::ShotView &sv) {
            const auto &shots = sv.GetShots();
            return py::make_key_iterator(shots.begin(), shots.end());
          },
          py::return_value_policy::reference_internal)
      .def(
          "keys",
          [](const map::ShotView &sv) {
            const auto &shots = sv.GetShots();
            return py::make_key_iterator(shots.begin(), shots.end());
          },
          py::return_value_policy::reference_internal)
      .def("get", &map::ShotView::GetShot,
           py::return_value_policy::reference_internal)
      .def("__getitem__", &map::ShotView::GetShot,
           py::return_value_policy::reference_internal)
      .def("__contains__", &map::ShotView::HasShot);
  py::class_<map::LandmarkView>(m, "LandmarkView")
      .def(py::init<map::Map &>())
      .def("__len__", &map::LandmarkView::NumberOfLandmarks)
      .def(
          "items",
          [](const map::LandmarkView &sv) {
            const auto &lms = sv.GetLandmarks();
            return py::make_unique_ptr_iterator(lms.begin(), lms.end());
          },
          py::return_value_policy::reference_internal)
      .def(
          "values",
          [](const map::LandmarkView &sv) {
            const auto &lms = sv.GetLandmarks();
            return py::make_unique_ptr_value_iterator(lms.begin(), lms.end());
          },
          py::return_value_policy::reference_internal)
      .def(
          "__iter__",
          [](const map::LandmarkView &sv) {
            const auto &lms = sv.GetLandmarks();
            return py::make_key_iterator(lms.begin(), lms.end());
          },
          py::return_value_policy::reference_internal)
      .def(
          "keys",
          [](const map::LandmarkView &sv) {
            const auto &lms = sv.GetLandmarks();
            return py::make_key_iterator(lms.begin(), lms.end());
          },
          py::return_value_policy::reference_internal)
      .def("get", &map::LandmarkView::GetLandmark,
           py::return_value_policy::reference_internal)
      .def("__getitem__", &map::LandmarkView::GetLandmark,
           py::return_value_policy::reference_internal)
      .def("__contains__", &map::LandmarkView::HasLandmark);
  py::class_<map::CameraView>(m, "CameraView")
      .def(py::init<map::Map &>())
      .def("__len__", &map::CameraView::NumberOfCameras)
      .def(
          "items",
          [](const map::CameraView &sv) {
            const auto &cams = sv.GetCameras();
            return py::make_iterator(cams.begin(), cams.end());
          },
          py::return_value_policy::reference_internal)
      .def(
          "values",
          [](const map::CameraView &sv) {
            const auto &cams = sv.GetCameras();
            return py::make_value_iterator(cams.begin(), cams.end());
          },
          py::return_value_policy::reference_internal)
      .def(
          "__iter__",
          [](const map::CameraView &sv) {
            const auto &cams = sv.GetCameras();
            return py::make_key_iterator(cams.begin(), cams.end());
          },
          py::return_value_policy::reference_internal)
      .def(
          "keys",
          [](const map::CameraView &sv) {
            const auto &cams = sv.GetCameras();
            return py::make_key_iterator(cams.begin(), cams.end());
          },
          py::return_value_policy::reference_internal)
      .def("get", &map::CameraView::GetCamera,
           py::return_value_policy::reference_internal)
      .def("__getitem__", &map::CameraView::GetCamera,
           py::return_value_policy::reference_internal)
      .def("__contains__", &map::CameraView::HasCamera);
}<|MERGE_RESOLUTION|>--- conflicted
+++ resolved
@@ -14,62 +14,6 @@
 #include <typeinfo>
 
 namespace py = pybind11;
-<<<<<<< HEAD
-
-PYBIND11_MODULE(pymap, m) {
-  py::class_<map::Pose>(m, "Pose")
-      .def(py::init())
-      .def("get_cam_to_world", &map::Pose::CameraToWorld)
-      .def("get_world_to_cam", &map::Pose::WorldToCamera)
-      // C++11
-      .def("set_from_world_to_cam",
-           (void (map::Pose::*)(const Eigen::Matrix4d &)) &
-               map::Pose::SetFromWorldToCamera)
-      .def("set_from_world_to_cam",
-           (void (map::Pose::*)(const Eigen::Matrix3d &,
-                                const Eigen::Vector3d &)) &
-               map::Pose::SetFromWorldToCamera)
-      .def("set_from_world_to_cam",
-           (void (map::Pose::*)(const Eigen::Vector3d &,
-                                const Eigen::Vector3d &)) &
-               map::Pose::SetFromWorldToCamera)
-      .def("set_from_cam_to_world",
-           (void (map::Pose::*)(const Eigen::Matrix4d &)) &
-               map::Pose::SetFromCameraToWorld)
-      .def("set_from_cam_to_world",
-           (void (map::Pose::*)(const Eigen::Matrix3d &,
-                                const Eigen::Vector3d &)) &
-               map::Pose::SetFromCameraToWorld)
-      .def("set_from_cam_to_world",
-           (void (map::Pose::*)(const Eigen::Vector3d &,
-                                const Eigen::Vector3d &)) &
-               map::Pose::SetFromCameraToWorld)
-      .def("get_origin", &map::Pose::GetOrigin)
-      .def("get_R_cam_to_world", &map::Pose::RotationCameraToWorld)
-      .def("get_rotation_matrix", &map::Pose::RotationWorldToCamera)
-      .def("get_R_world_to_cam", &map::Pose::RotationWorldToCamera)
-      .def("get_R_cam_to_world_min", &map::Pose::RotationCameraToWorldMin)
-      .def("get_R_world_to_cam_min", &map::Pose::RotationWorldToCameraMin)
-      .def("get_t_cam_to_world", &map::Pose::TranslationCameraToWorld)
-      .def("get_t_world_to_cam", &map::Pose::TranslationWorldToCamera)
-      .def("get_Rt", &map::Pose::WorldToCameraRt)
-      .def_property("rotation", &map::Pose::RotationWorldToCameraMin,
-                    &map::Pose::SetWorldToCamRotation)
-      .def_property("translation", &map::Pose::TranslationWorldToCamera,
-                    &map::Pose::SetWorldToCamTranslation)
-      .def("set_rotation_matrix", &map::Pose::SetWorldToCamRotationMatrix)
-      .def("transform", &map::Pose::TransformWorldToCamera)
-      .def("transform_inverse", &map::Pose::TransformCameraToWorld)
-      .def("relative_to", &map::Pose::RelativeTo)
-      .def(py::pickle(
-          [](const map::Pose &p) { return py::make_tuple(p.CameraToWorld()); },
-          [](py::tuple p) {
-            map::Pose pose;
-            pose.SetFromCameraToWorld(p[0].cast<Mat4d>());
-            return pose;
-          }));
-=======
->>>>>>> 38e5d081
 
 template <typename T>
 void DeclareShotMeasurement(py::module &m, const std::string &type_name) {
@@ -424,6 +368,7 @@
       .def("__getitem__", &map::ShotView::GetShot,
            py::return_value_policy::reference_internal)
       .def("__contains__", &map::ShotView::HasShot);
+      
   py::class_<map::LandmarkView>(m, "LandmarkView")
       .def(py::init<map::Map &>())
       .def("__len__", &map::LandmarkView::NumberOfLandmarks)
@@ -460,6 +405,7 @@
       .def("__getitem__", &map::LandmarkView::GetLandmark,
            py::return_value_policy::reference_internal)
       .def("__contains__", &map::LandmarkView::HasLandmark);
+
   py::class_<map::CameraView>(m, "CameraView")
       .def(py::init<map::Map &>())
       .def("__len__", &map::CameraView::NumberOfCameras)
