--- conflicted
+++ resolved
@@ -7,10 +7,7 @@
 
 #include <foundation/types.h>
 #include <geometry/pose.h>
-<<<<<<< HEAD
 #include <map/ba_helpers.h>
-=======
->>>>>>> d5be2b07
 #include <map/config.h>
 #include <map/dataviews.h>
 #include <map/defines.h>
@@ -524,7 +521,6 @@
            py::return_value_policy::reference_internal)
       .def("__contains__", &map::CameraView::HasCamera);
   
-<<<<<<< HEAD
   py::class_<BAHelpers>(m, "BAHelpers")
       .def("setup_ba", &BAHelpers::SetUpBAFromReconstruction)
       .def("bundle", &BAHelpers::Bundle)
@@ -532,8 +528,6 @@
       .def("shot_neighborhood", &BAHelpers::ShotNeighborhood, py::return_value_policy::reference_internal)
       .def("bundle_local", &BAHelpers::BundleLocal)
   ;
-=======
->>>>>>> d5be2b07
   py::class_<OpenSfMConfig>(m, "OpenSfMConfig")
     .def(py::init())
   ;
@@ -541,17 +535,6 @@
     .def(py::init())
     .def(py::init<const map::ShotId&, const Vec2d&>())
     .def_readwrite("shot_id", &map::GroundControlPointObservation::shot_id_)
-<<<<<<< HEAD
-    .def_readwrite("projection_", &map::GroundControlPointObservation::projection_)
-  ;
-  py::class_<map::GroundControlPoints>(m ,"GroundControlPoints")
-    .def(py::init())
-    .def(py::init<const map::LandmarkId&, const Vec3d&, const bool, const Vec3d&>())
-    .def_readwrite("id", &map::GroundControlPoints::id_)
-    .def_readwrite("coordinates", &map::GroundControlPoints::coordinates_)
-    .def_readwrite("has_altitude", &map::GroundControlPoints::has_altitude_)
-    .def_readwrite("lla", &map::GroundControlPoints::lla_)
-=======
     .def_readwrite("projection", &map::GroundControlPointObservation::projection_)
   ;
   py::class_<map::GroundControlPoint>(m, "GroundControlPoint")
@@ -562,6 +545,5 @@
       .def_readwrite("lla", &map::GroundControlPoint::lla_)
       .def_property("observations", &map::GroundControlPoint::GetObservations, &map::GroundControlPoint::SetObservations)
       .def("add_observation", &map::GroundControlPoint::AddObservation)
->>>>>>> d5be2b07
   ;
 }