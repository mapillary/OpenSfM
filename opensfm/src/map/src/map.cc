#include <map/landmark.h>
#include <map/map.h>
#include <map/shot.h>
#include <geometry/pose.h>
#include <unordered_set>

namespace map {

void Map::AddObservation(Shot* const shot, Landmark* const lm,
                         const FeatureId feat_id) {
  shot->AddLandmarkObservation(lm, feat_id);
  lm->AddObservation(shot, feat_id);
}

void Map::AddObservation(const ShotId& shot_id, const LandmarkId& lm_id,
                         const FeatureId feat_id) {
  auto* const shot = GetShot(shot_id);
  if (shot == nullptr) {
    throw std::runtime_error("Accessing invalid ShotID " + shot_id);
  }
  auto& lm = landmarks_.at(lm_id);
  AddObservation(shot, &lm, feat_id);
}

void Map::AddObservation(Shot* const shot, Landmark* const lm,
                         const Observation& obs) {
  if (shot->UseLinearDataStructure())
  {
    AddObservation(shot, lm, obs.id);
  }
  else
  {
    shot->CreateObservation(lm, obs.point, obs.scale, obs.color, obs.id);
    lm->AddObservation(shot, obs.id);
  }
}

void Map::AddObservation(const ShotId& shot_id, const LandmarkId& lm_id, const Observation& obs)
{
  auto* const shot = GetShot(shot_id);
  if (shot == nullptr) {
    throw std::runtime_error("Accessing invalid ShotID " + shot_id);
  }
  auto* const lm = GetLandmark(lm_id);
  if (lm == nullptr)
  {
    throw std::runtime_error("Accessing invalid LandmarkID" + lm_id);
  }
  AddObservation(shot, lm, obs);
}

void Map::RemoveObservation(Shot* const shot, Landmark* const lm,
                            const FeatureId feat_id) {
  shot->RemoveLandmarkObservation(feat_id);
  lm->RemoveObservation(shot);
}

void Map::RemoveObservation(const ShotId& shot_id, const LandmarkId& lm_id)
{
  //get the shot
  auto* shot = GetShot(shot_id);
  //get the landmark
  auto* lm = GetLandmark(lm_id);
  if (shot != nullptr && lm != nullptr)
  {
    //get observation
    shot->RemoveLandmarkObservation(lm->GetObservationIdInShot(shot));
    //remove
    lm->RemoveObservation(shot);
  }
}

Shot* Map::GetShot(const ShotId& shot_id)
{
  const auto& it = shots_.find(shot_id);
  return (it != shots_.end() ? &it->second : nullptr);
}
Shot* Map::GetPanoShot(const ShotId& shot_id)
{
  const auto& it = pano_shots_.find(shot_id);
  return (it != pano_shots_.end() ? &it->second : nullptr);
}

Landmark* Map::GetLandmark(const LandmarkId& lm_id) {
  const auto& it = landmarks_.find(lm_id);
  return (it != landmarks_.end() ? &it->second : nullptr);
}

void Map::ClearObservationsAndLandmarks() {
  // first JUST delete the observations of the landmark
  for (auto& id_lm : landmarks_) {
    auto& observations = id_lm.second.GetObservations();
    for (const auto& obs : observations) {
      obs.first->RemoveLandmarkObservation(obs.second);
    }
    id_lm.second.ClearObservations();
  }
  // then clear the landmarks_
  landmarks_.clear();
}

Shot* Map::CreateShot(const ShotId& shot_id, const CameraId& camera_id)
{
  return CreateShot(shot_id, camera_id, geometry::Pose());
}


/**
 * Creates a shot and returns a pointer to it
 *
 * @param shot_id       unique id of the shot
 * @param camera        previously created camera
 * @param global_pos    position in the 3D world
 *
 * @returns             returns pointer to created or existing shot
 */
Shot* Map::CreateShot(const ShotId& shot_id, const Camera* const cam,
                      const geometry::Pose& pose) {
  auto it_exist = shots_.find(shot_id);
  if (it_exist == shots_.end())  // create
  {
    auto it = shots_.emplace(
      std::piecewise_construct,
      std::forward_as_tuple(shot_id),
      std::forward_as_tuple(shot_id, cam, pose));

    it.first->second.unique_id_ = shot_unique_id_;
    shot_unique_id_++;
    return &it.first->second;
  } else {
    return &it_exist->second;
  }
}

/**
 * Creates a shot and returns a pointer to it
 *
 * @param shot_id       unique id of the shot
 * @param camera_id     unique id of EXISTING camera
 * @param global_pos    position in the 3D world
 *
 * @returns             returns pointer to created or existing shot
 */
Shot* Map::CreateShot(const ShotId& shot_id, const CameraId& camera_id,
                      const geometry::Pose& pose) {
  
  return CreateShot(shot_id, GetCamera(camera_id), pose);
}

void Map::RemoveShot(const ShotId& shot_id) {
  // 1) Find the point
  const auto& shot_it = shots_.find(shot_id);
  if (shot_it != shots_.end()) {
    auto& shot = shot_it->second;
    // 2) Remove it from all the points
    for (const auto& lm : shot.GetLandmarks()) {
      if (lm != nullptr) {
        lm->RemoveObservation(&shot);
      }
    }
    // 3) Remove from shots
    shots_.erase(shot_it);
  }
}


Shot* Map::CreatePanoShot(const ShotId& shot_id, const CameraId& camera_id)
{
  return CreatePanoShot(shot_id, camera_id, geometry::Pose());
}


/**
 * Creates a pano shot and returns a pointer to it
 *
 * @param shot_id       unique id of the shot
 * @param camera        previously created camera
 * @param global_pos    position in the 3D world
 *
 * @returns             returns pointer to created or existing shot
 */
Shot* Map::CreatePanoShot(const ShotId& shot_id, const Camera* const cam,
                      const geometry::Pose& pose) {
  auto it_exist = pano_shots_.find(shot_id);
  if (it_exist == pano_shots_.end())  // create
  {
    auto it = pano_shots_.emplace(
      std::piecewise_construct,
      std::forward_as_tuple(shot_id),
      std::forward_as_tuple(shot_id, cam, pose));
    it.first->second.unique_id_ = pano_shot_unique_id_;
    pano_shot_unique_id_++;
    return &(it.first->second);
  } else {
    return &(it_exist->second);
  }
}

Shot* Map::CreatePanoShot(const ShotId& shot_id, const CameraId& camera_id,
                      const geometry::Pose& pose) {
  return CreatePanoShot(shot_id, GetCamera(camera_id), pose);
}

void Map::RemovePanoShot(const ShotId& shot_id) {
  // 1) Find the point
  const auto& shot_it = pano_shots_.find(shot_id);
  if (shot_it != pano_shots_.end()) {
    const auto& shot = shot_it->second;
    // 2) Remove it from all the points
    for (const auto& lm : shot.GetLandmarks()) {
      if (lm != nullptr) {
        // TODO: Update remove observation
        // lm->RemoveObservation(&shot);
      }
    }

    // 3) Remove from shots
    pano_shots_.erase(shot_it);
  }
}


/**
 * Creates a landmark and returns a pointer to it
 *
 * @param lm_Id       unique id of the landmark
 * @param global_pos  3D position of the landmark
 * @param name        name of the landmark
 *
 * @returns           pointer to the created or already existing lm
 */
Landmark* Map::CreateLandmark(
    const LandmarkId& lm_id,
    const Vec3d& global_pos)  
{
  auto it_exist = landmarks_.find(lm_id);
  if (it_exist == landmarks_.end()) //create
  {
    // auto it = landmarks_.emplace(
    //     lm_id, std::unique_ptr<Landmark>(new Landmark(lm_id, global_pos)));
    auto it = landmarks_.emplace(
      std::piecewise_construct,
      std::forward_as_tuple(lm_id),
      std::forward_as_tuple(lm_id, global_pos));
    it.first->second.unique_id_ = landmark_unique_id_;
    landmark_unique_id_++;
    return &it.first->second;  // the raw pointer
  }
  else
  {
    return &it_exist->second;
  }
  
}

void Map::RemoveLandmark(const Landmark* const lm) {
  if (lm != nullptr) {
    // 1) Remove all its observation
    const auto& observations = lm->GetObservations();
    for (const auto& obs : observations) {
      Shot* shot = obs.first;
      const auto feat_id = obs.second;
      shot->RemoveLandmarkObservation(feat_id);
    }

    // 2) Remove from landmarks
    landmarks_.erase(lm->id_);
  }
}

void Map::RemoveLandmark(const LandmarkId& lm_id) {
  // 1) Find the landmark
  const auto& lm_it = landmarks_.find(lm_id);
  if (lm_it != landmarks_.end()) {
    const auto& landmark = lm_it->second;

    // 2) Remove all its observation
    const auto& observations = landmark.GetObservations();
    for (const auto& obs : observations) {
      Shot* shot = obs.first;
      const auto feat_id = obs.second;
      shot->RemoveLandmarkObservation(feat_id);
    }

    // 3) Remove from landmarks
    landmarks_.erase(lm_it);
  }
}

/**
 * Replaces landmark old_lm by new_lm
 *
 */

void Map::ReplaceLandmark(Landmark* old_lm, Landmark* new_lm) {
  if (old_lm == nullptr || new_lm == nullptr || old_lm->id_ == new_lm->id_) {
    return;
  }
  // go through the observations of old_lm
  for (const auto& observation : old_lm->GetObservations()) {
    Shot* obs_shot = observation.first;
    FeatureId obs_feat_id = observation.second;

    // if the new one is seen in obs_shot, there was a mismatch
    // Thus, erase the observation of the old_lm
    if (new_lm->IsObservedInShot(obs_shot)) {
      obs_shot->RemoveLandmarkObservation(obs_feat_id);
    } else {
      // replace, should be the same as AddObservation
      obs_shot->AddLandmarkObservation(new_lm, obs_feat_id);
      new_lm->AddObservation(obs_shot, obs_feat_id);
    }
  }
  // TODO: This basically takes all the observations from the old lm
  // Similar to OpenVSLAM but might not be completely correct
  // because the old and the replaced landmark might have coinciding
  // observations
  new_lm->slam_data_.IncreaseNumObserved(old_lm->slam_data_.GetNumObserved());
  new_lm->slam_data_.IncreaseNumObservable(
      old_lm->slam_data_.GetNumObservable());
  // 3) Remove from landmarks
  landmarks_.erase(old_lm->id_);
}


Camera* Map::CreateCamera(const Camera& cam) {
  auto make_cam = [](const Camera& cam) {
    switch (cam.GetProjectionType()) {
      case ProjectionType::PERSPECTIVE:
        return Camera::CreatePerspectiveCamera(
            cam.GetParameterValue(Camera::Parameters::Focal),
            cam.GetParameterValue(Camera::Parameters::K1),
            cam.GetParameterValue(Camera::Parameters::K2));
      case ProjectionType::BROWN: {
        VecXd distortion(5);
        distortion << cam.GetParameterValue(Camera::Parameters::K1),
            cam.GetParameterValue(Camera::Parameters::K2),
            cam.GetParameterValue(Camera::Parameters::K3),
            cam.GetParameterValue(Camera::Parameters::P1),
            cam.GetParameterValue(Camera::Parameters::P2);
        return Camera::CreateBrownCamera(
            cam.GetParameterValue(Camera::Parameters::Focal),
            cam.GetParameterValue(Camera::Parameters::AspectRatio),
            Vec2d(cam.GetParameterValue(Camera::Parameters::Cx), 
                  cam.GetParameterValue(Camera::Parameters::Cy)), distortion);
      }
      case ProjectionType::FISHEYE:
        return Camera::CreateFisheyeCamera(
            cam.GetParameterValue(Camera::Parameters::Focal),
            cam.GetParameterValue(Camera::Parameters::K1),
            cam.GetParameterValue(Camera::Parameters::K2));
      case ProjectionType::DUAL:
        return Camera::CreateDualCamera(
            cam.GetParameterValue(Camera::Parameters::Transition),
            cam.GetParameterValue(Camera::Parameters::Focal),
            cam.GetParameterValue(Camera::Parameters::K1),
            cam.GetParameterValue(Camera::Parameters::K2));
      case ProjectionType::SPHERICAL:
        return Camera::CreateSphericalCamera();
      default:
        throw std::runtime_error("Could not create unknown camera type: " +
                                 cam.id);
    }
  };
  auto it = cameras_.emplace(std::make_pair(cam.id, make_cam(cam)));
  auto& new_cam = it.first->second;
  new_cam.width = cam.width;
  new_cam.height = cam.height;
  new_cam.id = cam.id;
  return &new_cam;
}

Camera* Map::GetCamera(const CameraId& cam_id) 
{ 
  auto it = cameras_.find(cam_id);
  if (it == cameras_.end())
  {
    return nullptr;
  }
  return &it->second; 
}

<<<<<<< HEAD
void 
Map::ColorMap()
{
  //color all the landmarks
  for (auto& lm_id : landmarks_)
  {
    auto& lm = lm_id.second;
    //get the first observation
    const auto& shot_obs = lm->GetObservations();
    const auto& first_obs_pair = shot_obs.cbegin();
    auto* first_shot = (*first_obs_pair).first;
    auto feat_id = (*first_obs_pair).second;
    const auto& first_obs = first_shot->GetObservation(shot_obs.at(first_shot));
    lm->SetColor(first_obs.color);
  }
=======
Shot*
Map::AddShot(const Shot& other_shot)
{
  Shot* new_shot = CreateShot(other_shot.id_, other_shot.shot_camera_->id, other_shot.GetPose());
  new_shot->merge_cc = other_shot.merge_cc;
  new_shot->scale = other_shot.scale;
  new_shot->SetShotMeasurements(other_shot.shot_measurements_);
  new_shot->covariance = other_shot.covariance;
  return new_shot;
}

Shot*
Map::AddPanoShot(const Shot& other_shot)
{
  Shot* new_shot = CreatePanoShot(other_shot.id_, other_shot.shot_camera_->id, other_shot.GetPose());
  new_shot->merge_cc = other_shot.merge_cc;
  new_shot->scale = other_shot.scale;
  new_shot->SetShotMeasurements(other_shot.shot_measurements_);
  new_shot->covariance = other_shot.covariance;
  return new_shot;
>>>>>>> 94a492e0
}

};  // namespace map<|MERGE_RESOLUTION|>--- conflicted
+++ resolved
@@ -380,7 +380,6 @@
   return &it->second; 
 }
 
-<<<<<<< HEAD
 void 
 Map::ColorMap()
 {
@@ -389,14 +388,14 @@
   {
     auto& lm = lm_id.second;
     //get the first observation
-    const auto& shot_obs = lm->GetObservations();
+    const auto& shot_obs = lm.GetObservations();
     const auto& first_obs_pair = shot_obs.cbegin();
     auto* first_shot = (*first_obs_pair).first;
     auto feat_id = (*first_obs_pair).second;
     const auto& first_obs = first_shot->GetObservation(shot_obs.at(first_shot));
-    lm->SetColor(first_obs.color);
-  }
-=======
+    lm.SetColor(first_obs.color);
+  }
+}
 Shot*
 Map::AddShot(const Shot& other_shot)
 {
@@ -417,7 +416,6 @@
   new_shot->SetShotMeasurements(other_shot.shot_measurements_);
   new_shot->covariance = other_shot.covariance;
   return new_shot;
->>>>>>> 94a492e0
 }
 
 };  // namespace map