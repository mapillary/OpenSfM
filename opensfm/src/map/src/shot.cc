#include <map/shot.h>
#include <map/landmark.h>
#include <algorithm>
#include <numeric>
namespace map
{
<<<<<<< HEAD
Shot::Shot(const ShotId& shot_id, const Camera* const shot_camera,
           const Pose& pose)
    : id_(shot_id), shot_camera_(shot_camera), slam_data_(this), pose_(pose) {}
=======

Shot::Shot(const ShotId& shot_id, const Camera* const shot_camera,
           const Pose& pose)
    : id_(shot_id),
      shot_camera_(shot_camera),
      slam_data_(this),
      pose_(pose),
      merge_cc(0), scale(0) {}

>>>>>>> 38e5d081
Shot::Shot(const ShotId& shot_id, std::unique_ptr<Camera> shot_camera,
           const Pose& pose)
    : id_(shot_id),
      shot_camera_(shot_camera.get()),
      slam_data_(this),
<<<<<<< HEAD
      pose_(pose) {
  own_camera_ = std::move(shot_camera);
}

size_t Shot::ComputeNumValidLandmarks(const int min_obs_thr) const {
  if (UseLinearDataStructure()) {
    return std::accumulate(
        landmarks_.cbegin(), landmarks_.cend(), 0,
        [min_obs_thr](const size_t prior, const Landmark* lm) {
          if (lm != nullptr && min_obs_thr <= lm->NumberOfObservations())
            return prior + 1;
          return prior;
        });
  } else {
    return std::accumulate(
        landmark_observations_.cbegin(), landmark_observations_.cend(), 0,
        [min_obs_thr](const size_t prior,
                      const std::pair<Landmark*, Observation>& lm) {
          if (min_obs_thr <= lm.first->NumberOfObservations()) return prior + 1;
          return prior;
        });
=======
      pose_(pose),
      merge_cc(0), scale(0) {
  own_camera_ = std::move(shot_camera);
}

size_t
Shot::ComputeNumValidLandmarks(const int min_obs_thr) const
{
  if (landmarks_.empty())
  {
      return std::accumulate(landmark_observations_.cbegin(), landmark_observations_.cend(), 0,
                    [min_obs_thr](const size_t prior, const std::pair<Landmark*, Observation>& lm)
                    {
                        if (min_obs_thr <= lm.first->NumberOfObservations())
                          return prior + 1;
                        return prior;
                    });
  }
  else
  {
    return std::accumulate(landmarks_.cbegin(), landmarks_.cend(), 0,
                    [min_obs_thr](const size_t prior, const Landmark* lm)
                    {
                        if (lm != nullptr && min_obs_thr <= lm->NumberOfObservations())
                          return prior + 1;
                        return prior;
                    });
>>>>>>> 38e5d081
  }
}

float
Shot::ComputeMedianDepthOfLandmarks(const bool take_abs) const
{
  std::vector<float> depths;
  const auto n_landmarks = UseLinearDataStructure() ? landmarks_.size() : landmark_observations_.size();
  depths.reserve(n_landmarks);
  const Mat4d T_cw = pose_.WorldToCamera();
  const Vec3d rot_cw_z_row = T_cw.block<1, 3>(2, 0);
  const double trans_cw_z = T_cw(2, 3);
  if (UseLinearDataStructure())
  {
    for (const auto& lm : landmarks_)
    {
        if (lm != nullptr)
        {
          const double pos_c_z = rot_cw_z_row.dot(lm->GetGlobalPos())+trans_cw_z;
          depths.push_back(float(take_abs ? std::abs(pos_c_z) : pos_c_z));
        }
    }
  }
  else
  {
    for (const auto& lm_pair : landmark_observations_)
    {
      auto* lm = lm_pair.first;
      const double pos_c_z = rot_cw_z_row.dot(lm->GetGlobalPos())+trans_cw_z;
      depths.push_back(float(take_abs ? std::abs(pos_c_z) : pos_c_z));
    }
  }
  if (depths.empty())
  {
    return 0;
  }
  else
  {
    std::sort(depths.begin(), depths.end());
    return depths.at((depths.size() - 1) / 2);
  }
}

void
Shot::InitKeyptsAndDescriptors(const size_t n_keypts)
{
  if (n_keypts > 0)
  {
    num_keypts_ = n_keypts;
    landmarks_.resize(num_keypts_, nullptr);
    keypoints_.resize(num_keypts_);
    descriptors_ = DescriptorMatrix(n_keypts, 32);
  }
}

void
Shot::InitAndTakeDatastructures(AlignedVector<Observation> keypts, DescriptorMatrix descriptors)
{
  assert(keypts.size() == descriptors.rows());

  std::swap(keypts, keypoints_);
  std::swap(descriptors, descriptors_);
  num_keypts_ = keypoints_.size();
  landmarks_.resize(num_keypts_, nullptr);
}

void
Shot::NormalizeKeypts()
{
  const auto& cam = shot_camera_;

  auto normalize_obseration = [&cam](Observation& obs)
  {
    const Vec3d norm_pt = cam->NormalizeImageCoordinateAndScale(Vec3d(obs.point[0], obs.point[1], obs.scale));
    obs.point = norm_pt.head<2>();
    obs.scale = norm_pt[2];
  };

  if (UseLinearDataStructure())
  {
    for (auto& obs : keypoints_)
    {
      normalize_obseration(obs);
    }
  }
  else
  {
    for (auto& lm_obs : landmark_observations_)
    {
      auto& obs = lm_obs.second;
      normalize_obseration(obs);
    }
  }
}

//For SLAM
void Shot::UndistortAndComputeBearings() {
  slam_data_.bearings_.reserve(keypoints_.size());
  slam_data_.undist_keypts_.reserve(keypoints_.size());

  for (size_t idx = 0; idx < keypoints_.size(); ++idx) {
    slam_data_.bearings_.push_back(shot_camera_->Bearing(shot_camera_->NormalizeImageCoordinate(keypoints_[idx].point)));
    slam_data_.undist_keypts_.emplace_back(keypoints_.at(idx));
    
    auto& obs = slam_data_.undist_keypts_.back();
    obs.point = shot_camera_->Project(shot_camera_->Bearing(keypoints_[idx].point));
  }
  std::cout << id_ << "slam_data_.undist_keypts_: " << slam_data_.undist_keypts_.size() << std::endl;
}

void
Shot::ScaleLandmarks(const double scale)
{
  if (UseLinearDataStructure())
  {
    for (auto* lm : landmarks_) 
    {
      if (lm != nullptr)
      {
        lm->SetGlobalPos(lm->GetGlobalPos()*scale);
      }
    }
  }
  else
  {
    for (auto& lm_obs : landmark_observations_)
    {
      auto* lm = lm_obs.first;
      lm->SetGlobalPos(lm->GetGlobalPos()*scale);
    }
  }
}

void
Shot::IncreaseObservedOfLandmarks()
{
  if (UseLinearDataStructure()) // for SLAM
  {
    for (auto* lm : landmarks_)
    {
      if (lm != nullptr) 
      {
        lm->slam_data_.IncreaseNumObserved();
      }
    }
  }
  else // for OpenSfM
  {
    for (auto& lm_pair : landmark_observations_)
    {
      lm_pair.first->slam_data_.IncreaseNumObserved();
    }
  }
}

void
Shot::ScalePose(const double scale)
{
    Mat4d cam_pose_cw = pose_.WorldToCamera();
    cam_pose_cw.block<3, 1>(0, 3) *= scale;
    pose_.SetFromWorldToCamera(cam_pose_cw);
}

void 
Shot::RemoveLandmarkObservation(const FeatureId id) 
{
  if (UseLinearDataStructure()) // for SLAM
  {
    landmarks_.at(id) = nullptr; 
  }
  else // for OpenSfM
  {
    auto* lm = landmark_id_.at(id);
    landmark_id_.erase(id);
    landmark_observations_.erase(lm);
  }
}

Vec2d Shot::Project(const Vec3d& global_pos) const {
  return shot_camera_->Project(pose_.RotationWorldToCamera()*global_pos + pose_.TranslationWorldToCamera());
}


Vec2d Shot::ProjectInImageCoordinates(const Vec3d& global_pos) const {
  const Vec3d pt = pose_.RotationWorldToCamera()*global_pos + pose_.TranslationWorldToCamera(); 
  // if ((shot_camera_->GetProjectionMatrixScaled()*pt)[2] < 0)
    // std::cout << "out of bounds" << (shot_camera_->GetProjectionMatrixScaled()*pt).hnormalized().transpose() << std::endl;
  return (shot_camera_->GetProjectionMatrixScaled()*pt).hnormalized();
}

MatX2d Shot::ProjectMany(const MatX3d& points) const {
  MatX2d projected(points.rows(), 2);
  for (int i = 0; i < points.rows(); ++i) {
    projected.row(i) = Project(points.row(i));
  }
  return projected;
}

Vec3d Shot::Bearing(const Vec2d& point) const {
  return pose_.RotationCameraToWorld() * shot_camera_->Bearing(point);
}

MatX3d Shot::BearingMany(const MatX2d& points) const {
  MatX3d bearings(points.rows(), 3);
  for (int i = 0; i < points.rows(); ++i) {
    bearings.row(i) = Bearing(points.row(i));
  }
  return bearings;
}

} //namespace map
<|MERGE_RESOLUTION|>--- conflicted
+++ resolved
@@ -4,11 +4,6 @@
 #include <numeric>
 namespace map
 {
-<<<<<<< HEAD
-Shot::Shot(const ShotId& shot_id, const Camera* const shot_camera,
-           const Pose& pose)
-    : id_(shot_id), shot_camera_(shot_camera), slam_data_(this), pose_(pose) {}
-=======
 
 Shot::Shot(const ShotId& shot_id, const Camera* const shot_camera,
            const Pose& pose)
@@ -18,35 +13,11 @@
       pose_(pose),
       merge_cc(0), scale(0) {}
 
->>>>>>> 38e5d081
 Shot::Shot(const ShotId& shot_id, std::unique_ptr<Camera> shot_camera,
            const Pose& pose)
     : id_(shot_id),
       shot_camera_(shot_camera.get()),
       slam_data_(this),
-<<<<<<< HEAD
-      pose_(pose) {
-  own_camera_ = std::move(shot_camera);
-}
-
-size_t Shot::ComputeNumValidLandmarks(const int min_obs_thr) const {
-  if (UseLinearDataStructure()) {
-    return std::accumulate(
-        landmarks_.cbegin(), landmarks_.cend(), 0,
-        [min_obs_thr](const size_t prior, const Landmark* lm) {
-          if (lm != nullptr && min_obs_thr <= lm->NumberOfObservations())
-            return prior + 1;
-          return prior;
-        });
-  } else {
-    return std::accumulate(
-        landmark_observations_.cbegin(), landmark_observations_.cend(), 0,
-        [min_obs_thr](const size_t prior,
-                      const std::pair<Landmark*, Observation>& lm) {
-          if (min_obs_thr <= lm.first->NumberOfObservations()) return prior + 1;
-          return prior;
-        });
-=======
       pose_(pose),
       merge_cc(0), scale(0) {
   own_camera_ = std::move(shot_camera);
@@ -74,7 +45,6 @@
                           return prior + 1;
                         return prior;
                     });
->>>>>>> 38e5d081
   }
 }
 
