--- conflicted
+++ resolved
@@ -75,17 +75,10 @@
  public:
   EIGEN_MAKE_ALIGNED_OPERATOR_NEW
 
-<<<<<<< HEAD
-  Shot(const ShotId& shot_id, const Camera* const shot_camera, const  geometry::Pose& pose);
-  // Workaround for pickle that makes it possible for the shot to have camera
-  // outside of the reconstruction.
-  Shot(const ShotId& shot_id, std::unique_ptr<Camera> cam, const  geometry::Pose& pose);  
-=======
   Shot(const ShotId& shot_id, const Camera* const shot_camera, const geometry::Pose& pose);
   // Workaround for pickle that makes it possible for the shot to have camera
   // outside of the reconstruction.
   Shot(const ShotId& shot_id, std::unique_ptr<Camera> cam, const geometry::Pose& pose);  
->>>>>>> 7a7e1db9
   // Shot(const ShotId& shot_id, const Camera* const shot_camera);
 
   const DescriptorType GetDescriptor(const FeatureId id) const {
