--- conflicted
+++ resolved
@@ -90,15 +90,6 @@
               disto_values.push_back(find_param->second);
             }
           }
-<<<<<<< HEAD
-          VecXd distorsion(disto_values.size());
-          for (int i = 0; i < disto_values.size(); ++i) {
-            distorsion[i] = disto_values[i];
-          }
-          return distorsion;
-        },
-        [](Camera& p, const VecXd& distorsion) {
-=======
           VecXd distortion(disto_values.size());
           for (int i = 0; i < disto_values.size(); ++i) {
             distortion[i] = disto_values[i];
@@ -106,18 +97,13 @@
           return distortion;
         },
         [](Camera& p, const VecXd& distortion) {
->>>>>>> 996ac413
           const auto types = p.GetParametersTypes();
           int count = 0;
           for (int i = 0; i < types.size(); ++i) {
             const int type_int = static_cast<int>(types[i]);
             if (type_int >= static_cast<int>(Camera::Parameters::K1) &&
                 type_int <= static_cast<int>(Camera::Parameters::P2)) {
-<<<<<<< HEAD
-              p.SetParameterValue(types[i], distorsion(count++));
-=======
               p.SetParameterValue(types[i], distortion(count++));
->>>>>>> 996ac413
             }
           }
         })
@@ -165,13 +151,8 @@
                             values.at(Camera::Parameters::K3), values.at(Camera::Parameters::P1),
                             values.at(Camera::Parameters::P2);
               camera = Camera::CreateBrownCamera(values.at(Camera::Parameters::Focal),
-<<<<<<< HEAD
-                                                  values.at(Camera::Parameters::AspectRatio),
-                                                  principal_point, distortion);
-=======
                                                  values.at(Camera::Parameters::AspectRatio),
                                                  principal_point, distortion);
->>>>>>> 996ac413
               break;
             }
             case ProjectionType::FISHEYE:{
